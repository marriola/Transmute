﻿# Transmute

A sound change applier for constructed languages. Transmute uses a distinctive feature-based approach that allows you to write concise and expressive sound change rules.

## Example files

Under the `sample/ipa` and `sample/x-sampa` folders, there are IPA and X-SAMPA versions of:

| File name         | Description                           |
|-------------------|---------------------------------------|
| pie.txt           | A sample Proto-Indo-European lexicon  |
| protogermanic.txt | A sample Proto-Germanic lexicon       |
| westgermanic.txt  | A sample West-Germanic lexicon        |
| protogermanic.sc  | PIE to Proto-Germanic rules           |
| westgermanic.sc   | Proto-Germanic to West Germanic rules |
| oldenglish.sc     | West Germanic to Old English rules    |

Try it out by transforming the PIE lexicon to Proto-Germanic:

    ./transmute sample/ipa/pie.txt sample/ipa/protogermanic.sc -v 2

Try it in X-SAMPA:

    ./transmute -x sample/x-sampa/pie.txt sample/x-sampa/protogermanic.sc -v 2

Try piping the output from PIE, to Proto-Germanic, to West Germanic, and finally to Old English:

    cat sample/x-sampa/pie.txt |
        ./transmute -x sample/x-sampa/protogermanic.sc - |
        ./transmute -x sample/x-sampa/westgermanic.sc - |
        ./transmute -x sample/x-sampa/oldenglish.sc -

<<<<<<< HEAD
### A transformation example: "edge"

#### Proto-Indo-European to Proto-Germanic

| Result    | Rule                                                                                                                 | Rule description                                                      |
|-----------|----------------------------------------------------------------------------------------------------------------------|-----------------------------------------------------------------------|
| χokʲjˈeχ  |                                                                                                                      | Original word                                                         |
| χokj̲ˈeχ​   | [+Palatalized] → [-Palatalized]                                                                                      | Merging of palatovelars into velars                                   |
| o̲kjˈeχ​    | LARYNGEAL → Ø / #_                                                                                                   | Deletion of word-initial laryngeal                                    |
| okjˈɑ̲ː​    | eχ → ɑː                                                                                                              | e-coloring, deletion of laryngeal, compensatory lengthening           |
| ox̲jˈɑː​    | [STOP-Voiced] → [+Fricative] / (#\|V\|SONORANT)_                                                                     | Grimm's law - voiceless stops shift become fricatives                 |
| oɣ̲jˈɑː​    | [+Fricative-Voiced] → [+Voiced] / (C\|#)\[-Stressed-SONORANT\](SONORANT)_(#\|V\|[+Overlong]\|[+Stressed]\|[+Voiced]) | Verner's law - voicing of voiceless fricatives after unstressed vowel |
| oɣjɑ̲ː​     | [+Stressed] → [-Stressed]                                                                                            | Stopped marking stress because it moved to the initial syllable       |
| ɑ̲ɣjɑː​     | (o\|a) → ɑ                                                                                                           | Vowel shift (o → ɑ)                                                   |
| ɑɣjɔ̲ː     | ɑː → ɔː                                                                                                              | Vowel shift (ɔː → ɑː)                                                 |

#### Proto-Germanic to West Germanic

| Result    | Rule                                 | Rule description                                            |
|-----------|--------------------------------------|-------------------------------------------------------------|
| æ̲ɣjɔː​     | [-Front] → [+Front] / _C(C)(C)(i\|j) | Umlaut                                                      |
| æɣju̲​      | [-Short] → [+Short] / _#             | Vowel shift (ɔː -> u)                                       |
| æg̲gju     | [-Geminate] → [+Geminate] / _j       | Gemination before /j/                                       |

#### West Germanic to Old English

| Result    | Rule                                          | Rule description                                            |
|-----------|-----------------------------------------------|-------------------------------------------------------------|
| æd̲ʒju​​     | [-Palatalized] → [+Palatalized] / _(i(ː)\|j)  | Palatalization before /j/                                   |
| ædʒj​_     | (i\|u) → Ø / (ː\|C)C_#                        | Deleted final vowel                                         |
| ædʒ​_      | j → Ø / C_#                                   | Deleted final glide                                         |
| e̲dʒ       | (æ\|i) → e / _(C)(C)(C)#                      | Vowel shift (æ → e)                                         |
=======
Try out the last step in the [browser demo](https://marriola.github.io/transmute-demo). Click Examples and select West Germanic to Old English.
>>>>>>> 82c93afa

## Performance

Although written in a functional style, Transmute is reasonably fast on good hardware. Using the 64 rules in `protogermanic.sc` in the `samples/ipa` folder on a quad-core Intel Core i5-6500T, rules compile in ~20 ms on average. Using the sample `pie.txt` lexicon, each word takes ~1 millisecond on average to process all the rules without syllable detection, and ~3 milliseconds with syllable detection.

Because X-SAMPA rules have to create and process about 50% more states for every diacritic and extended character, they don't perform as well as IPA rules. Depending on the target platform, the X-SAMPA version of `protogermanic.sc` compiles 40-50% slower than the IPA version. Once compiled, X-SAMPA rules perform nearly as well as IPA rules.

## To do

* α variables
* Syllable detection
* Replace the explicit transformation-based approach with a feature matrix-based approach and a built in standard matrix

## Command line options

    transmute [OPTION...] -r FILE [FILE...]
    transmute [OPTION...] -l FILE [FILE...]
    transmute [OPTION...] -r FILE -l FILE

Transmute processes the last rules file specified, and all lexicon files in the order specified.

Files can be specified using switches, or without switches based on their file extensions. Files ending in `.sc` are treated as rules files, and all other files are treated as lexicon files.

A filename of `-` stands for standard input.

| Switch                 | Short form | Description                                              |
| -----------------------|------------|----------------------------------------------------------|
| --lexicon FILE         | -l         | Load lexicon from FILE.                                  |
| --list-rules           | -lr        | Print the numbered rule list and quit.                   |
| --no-save              | -ns        | Don't save compiled rules.                               |
| --out                  | -o         | Output file path. If not given, prints to the console.   |
| --rules FILE           | -r         | Load rules from FILE.                                    |
| --recompile            | -rc        | Recompile rules file instead of loading compiled rules.  |
| --show-transformations | -v 2       | Shows the result of each rule that applies to each word. |
| --test-rules N1,N2,... |            | Run only the rules listed.                               |
| --test-words N1,N2,... |            | Transform only the words listed.                         |
| --verbose N            | -v         | Set verbosity level                                      |
| --x-sampa              | -x         | Use X-SAMPA instead of IPA.                              |

### Verbosity levels

0. Silent (don't show compilation progress)
1. Normal
2. Show transformations
3. Show rule compilation and transformation times
4. Show DFA
5. Show NFA and rule machine state
    - These last three verbosity levels are really for debugging purposes. They're cumulative, so this last one absolutely floods the console if you have a lot of rules. Though if you pick a single word to transform, the rule machine state is kind of entertaining to look over.

## Rule files

A rule file consists of a list of sets, features and rules.

### IPA and X-SAMPA

By default, Transmute accepts rules written in IPA. You can write rules in X-SAMPA by using the `--x-sampa` or `-x` switch.

### Identifiers

Sets and features are identified by a name consisting of alphanumeric characters beginning with a capital letter, e.g. `C` or `Voiced`.

Because X-SAMPA clashes with identifiers, when using X-SAMPA you need to use a `$` sigil to disambiguate identifiers when used outside of brackets:

    ; IPA rule

    [STOP-Voiced] / [+Fricative] / (#|V|SONORANT)_

    ; X-SAMPA rule

    [STOP-Voiced] / [+Fricative] / (#|$V|$SONORANT)_

### Defining sets

Sets define categories of sounds, e.g. consonants and vowels.

    V (a, e, i, o, u)

You can put phonemes of any length in a set.

    LABIOVELAR (kʷ, gʷ)
    OVERLONG (ɑːː, ɔːː)

Commas are optional. Whitespace is enough to separate phonemes, and you may list them in any arrangement desired.

    C (
        p t k
        b d g
        m n ŋ
          s
          z
    )

    LARYNGEAL (ʔ χ χʷ)

### Defining features

Features have a similar syntax to sets. In a feature definition, the identifier is enclosed in brackets to reflect its usage in a phonological rule. A feature consists of a list of transformations from a sound that does not have the feature to a sound that does. Transformations may be defined using either `->` or the Unicode U+2192 `→` character. Like a set, a feature can also contain sounds with no transformation, only membership.

    [Fricative] (
        k → x
        kʷ → xʷ
        p → ɸ
        t → θ
        s
    )

Here, four phonemes are defined as having transformation from voiceless stops to fricatives. /s/ is just a fricative, and has no corresponding transformation.

### Composing sets and features

Both sets and features allow you to include other sets or features in them:

    STOP (p t k)
    FRICATIVE (x f θ)
    NASAL (m n ŋ)
    C (STOP FRICATIVE NASAL) ; p t k x f θ m n ŋ

    V (Long [-Long] Front [-Front] Overlong Nasalized)


### Defining rules

Languages are subject to many changes in their phonology as natural variations in pronunciation become entrenched over long periods of time, and these sound changes are usually regular, i.e. almost universally applied to every applicable word. Such regular sound changes can be described using phonological rules, a convention from the field of linguistics. Defining the sounds of a language in terms of distinctive features allows us to define phonological rules in terms of their presence, absence, removal and addition, rather than explicitly designing a rule multiple times for each phoneme it may apply to. This allows writing expressive and declarative rules that more closely resemble what one may find in an academic paper.

#### Rule types

##### Unconditional rules

A rule consists of at least two parts. An unconditional rule has only an **input** and an **output**, separated by either `->`, `→`, or `/`:

    ; a becomes ɑ
    a/ɑ

    ; o becomes ɔ
    o → ɔ

##### Conditional rules

A conditional rule has a third section, the **environment** in which the rule applies, separated by a `/`. There are also two tokens that may appear only in the environment:

| Token | Purpose                                        |
|-------|----------------------------------------------- |
| `_`   | Matches what is specified in the input section |
| `#`   | Matches the beginning or end of the word       |

For example, the rule

    ; Laryngeal consonant becomes a schwa between consonants

    LARYNGEAL → ə / C_C

will first match any consonant `C`, then a `LARYNGEAL`, and then another consonant, and upon matching the second consonant will replace the laryngeal with a schwa.

##### Insertion rules

An insertion rule is written with the input section either empty or containing only `∅`. Insertion rules are conditional only.

    ; Insert /s/ between dental stops
    ∅ → s / [Stop+Dental]_[Stop+Dental]

##### Deletion rules

A deletion rule is written with the output section either empty or containing only `∅`, and can be either conditional or unconditional:

    ; Delete schwas
    ə → ∅

    ; Delete /j/ before /e a o/ at the end of a word
    j//_(e|a|o)#

#### Matching phonemes in a set

In the simplest case, one phoneme out of a set can be matched using only its identifier:

    ; Match any consonant at the end of a word and delete it

    C → ∅ / _#

If you need to use two identifiers in a row in a rule, you can separate them with either ` ` or `.`. This isn't necessary in X-SAMPA mode since identifiers are already separated by `$`.

    ; These are equivalent

    t → ∅ / V.C(C)(C)V(C)(C)_#
    t → ∅ / V C(C)(C)V(C)(C)_#

    ; X-SAMPA version

    t // $V$C($C)($C)$V($C)($C)_#

#### Matching phonemes satisfying one or more characteristics

A compound set matches all phonemes that share all of the listed features. Whether to match the presence or absence of a feature is indicated by a `+` or a `-`, respectively. A few examples:

| Compound set              | Process                                                                                 | Matches                |
|---------------------------|-----------------------------------------------------------------------------------------|------------------------|
| `[Sonorant-C]`            | Starts with all sonorants (vowels, liquids and nasals) and removes all consonants       | Vowels                 |
| `[Stop-Voiced]`           | Starts with all stops and removes all voiced stops                                      | Voiceless stops        |
| `[Stop+Voiced+Aspirated]` | Starts with all stops, removes all voiceless stops, and removes all non-aspirated stops | Voiced aspirated stops |

More concretely, given the following sets and features

    Stop (
        p t k kʷ
        b d g gʷ
    )
    
    [Voiced] (
        p → b
        t → d
        k → g
        kʷ ͏→ gʷ
        m
        n
        ŋ
    )

    [Fricative] (
        p → ɸ
        t → θ
        k → x
        kʷ → xʷ
        s
    )

By starting with the set `Stop` and removing all phonemes that are `Voiced` (/b d g gʷ/), we can write a rule that affects only the voiceless stops /p t k kʷ/ː

    ; Grimm's law for voiceless consonants
    
    [Stop-Voiced] → [+Fricative]

You can also construct a set, and then remove specific segments from it:

    ; /u/ becomes /o/ before any consonant but /n/

    u → o / _[C-/n/]

You can also construct a set out of only segments:

    ; Delete final /ɑ ɑ̃/

    [+/ɑ ɑ̃/] → ∅ / _#

#### Transforming a sound by changing features

The same notation used to match either the presence or absence of a feature can also be used in the output section of the rule. In the previous example, a voiceless stop was changed to a voiceless fricative using the transformations defined in the feature `[Fricative]`.

More than one feature can be changed. In the following rule, /n/ is deleted after a vowel undergoes nasalization and compensatory lengthening before /x/:

    [-Nasalized]n → [+Nasalized +Long] / _x

    ; brɑnxtɑz -> brɑ̃ːxtɑz

#### Optional matches

Phonemes contained in parentheses may be matched if present, but may also be skipped over if necessary to make the rule match. For example, in this rule a schwa becomes /ɑ/ when preceded by the word boundary, an optional /s/, and up to two other consonants:

    ə → ɑ / #(s)(C)(C)_

#### Alternation matches

One of several different sequences of sounds can be matched by enclosing them in parentheses and separating them with `|`. For example, in the Germanic spirant law, stops followed by either a `t` or an `s` become fricatives:

    ; Affects p b bʰ
    [Stop+Labial] → ɸ / _(t|s)

    ; Affects t d dʰ
    [Stop+Dental] → ts / _(t|s)
    
    ; Affects k g gʰ
    [Stop+Velar] → x / _(t|s)

This type of match can also be used in the input section:

    (o|a) → ɑ<|MERGE_RESOLUTION|>--- conflicted
+++ resolved
@@ -30,42 +30,7 @@
         ./transmute -x sample/x-sampa/westgermanic.sc - |
         ./transmute -x sample/x-sampa/oldenglish.sc -
 
-<<<<<<< HEAD
-### A transformation example: "edge"
-
-#### Proto-Indo-European to Proto-Germanic
-
-| Result    | Rule                                                                                                                 | Rule description                                                      |
-|-----------|----------------------------------------------------------------------------------------------------------------------|-----------------------------------------------------------------------|
-| χokʲjˈeχ  |                                                                                                                      | Original word                                                         |
-| χokj̲ˈeχ​   | [+Palatalized] → [-Palatalized]                                                                                      | Merging of palatovelars into velars                                   |
-| o̲kjˈeχ​    | LARYNGEAL → Ø / #_                                                                                                   | Deletion of word-initial laryngeal                                    |
-| okjˈɑ̲ː​    | eχ → ɑː                                                                                                              | e-coloring, deletion of laryngeal, compensatory lengthening           |
-| ox̲jˈɑː​    | [STOP-Voiced] → [+Fricative] / (#\|V\|SONORANT)_                                                                     | Grimm's law - voiceless stops shift become fricatives                 |
-| oɣ̲jˈɑː​    | [+Fricative-Voiced] → [+Voiced] / (C\|#)\[-Stressed-SONORANT\](SONORANT)_(#\|V\|[+Overlong]\|[+Stressed]\|[+Voiced]) | Verner's law - voicing of voiceless fricatives after unstressed vowel |
-| oɣjɑ̲ː​     | [+Stressed] → [-Stressed]                                                                                            | Stopped marking stress because it moved to the initial syllable       |
-| ɑ̲ɣjɑː​     | (o\|a) → ɑ                                                                                                           | Vowel shift (o → ɑ)                                                   |
-| ɑɣjɔ̲ː     | ɑː → ɔː                                                                                                              | Vowel shift (ɔː → ɑː)                                                 |
-
-#### Proto-Germanic to West Germanic
-
-| Result    | Rule                                 | Rule description                                            |
-|-----------|--------------------------------------|-------------------------------------------------------------|
-| æ̲ɣjɔː​     | [-Front] → [+Front] / _C(C)(C)(i\|j) | Umlaut                                                      |
-| æɣju̲​      | [-Short] → [+Short] / _#             | Vowel shift (ɔː -> u)                                       |
-| æg̲gju     | [-Geminate] → [+Geminate] / _j       | Gemination before /j/                                       |
-
-#### West Germanic to Old English
-
-| Result    | Rule                                          | Rule description                                            |
-|-----------|-----------------------------------------------|-------------------------------------------------------------|
-| æd̲ʒju​​     | [-Palatalized] → [+Palatalized] / _(i(ː)\|j)  | Palatalization before /j/                                   |
-| ædʒj​_     | (i\|u) → Ø / (ː\|C)C_#                        | Deleted final vowel                                         |
-| ædʒ​_      | j → Ø / C_#                                   | Deleted final glide                                         |
-| e̲dʒ       | (æ\|i) → e / _(C)(C)(C)#                      | Vowel shift (æ → e)                                         |
-=======
 Try out the last step in the [browser demo](https://marriola.github.io/transmute-demo). Click Examples and select West Germanic to Old English.
->>>>>>> 82c93afa
 
 ## Performance
 
