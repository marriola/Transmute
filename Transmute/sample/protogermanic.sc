<<<<<<< HEAD
﻿gʷ/b/#_
=======
﻿; From https://en.wikipedia.org/wiki/Proto-Germanic_language#Phonological_stages_from_Proto-Indo-European_to_end_of_Proto-Germanic
; For the purposes of this example we take the values of h₁, h₂ and h₃ to be ʔ, χ and χʷ, respectively, on the basis that I think
; they're neat.

;;;;;;;;;;;;;;;;;;;;;;;;;;;;;;;;;;;;;;;;;;;;;;;;;;;;;;;;;
;;                        Rules                        ;;
;;;;;;;;;;;;;;;;;;;;;;;;;;;;;;;;;;;;;;;;;;;;;;;;;;;;;;;;;
>>>>>>> 08d30c20

; TODO implement NOT nodes
;   $SONORANT/u$SONORANT/$V_!$V
;   $SONORANT/u$SONORANT/!$V_$V

; Pre-PGmc

<<<<<<< HEAD
m/um/(#|$C)_(#|$C)
n/un/(#|$C)_(#|$C)
l/ul/(#|$C)_(#|$C)
r/ur/(#|$C)_(#|$C)

; n/m/_$LABIAL

; TODO implement transformation of Ø, i.e. insertion
; /u/#_$SONORANT$C

kʲ/k/_
gʲ/g/_
gʲʰ/gʰ/_

k/kʷ/_w
g/gʷ/_w
gʰ/gʷʰ/_w

[+$palatalized]/[-$palatalized]/_

$LARYNGEAL//#_[$C-$LARYNGEAL]
ʔ//_$V

χʷe/o/_
eʔ/eː/_
eχ/ɑː/_
eχʷ/oː/_

χ/a/(#|$C)_(#|$C)
χʷ/o/(#|$C)_(#|$C)
$LARYNGEAL/ə/(#|$C)_(#|$C)

χʷ/g/$SONORANT_w

; Early PGmc

y//_[$V-$high]#
w//_[$V-$high]#
[$V-$high]//_#

; Grimm's law

[$STOP+$LABIAL]/ɸ/_t
[$STOP+$VELAR]/x/_t

[$STOP-$voiced]/[+$fricative]/(#|$VGLIDE)_
[$STOP+$voiced]/[-$voiced]/(#|$VGLIDE)_
[$STOP+$aspirated]/[-$aspirated]/(#|$VGLIDE)_

;[$STOP-$voiced]/[+$fricative]/$VGLIDE_
;[$STOP+$voiced]/[-$voiced]/$VGLIDE_
;[$STOP+$aspirated]/[-$aspirated]/$VGLIDE_

; Verner's law

[+$fricative]/[+$voiced]/(#|$C)[-$stressed]_
;[+$fricative]/[+$voiced]/$C[-$stressed]_

;;;;[+$fricative+$voiced]/[-$voiced]/[$V-$stressed]_

; Stress moves to initial syllable
[-$stressed]/[+$stressed]/#($C)($C)_

gʷ/b/#_

o/a/_
a/ɑ/_

; Late PGmc
m/n/_#

ɑ/ɑ̃/_$NASAL#
$NASAL//_#

m/n/_$DENTAL

ˈə/ˈɑ/$C_$C
ə//$C_$C

g/w/$VGLIDE_$VGLIDE

;e/i/!ˈ_
yi/i/_
ii/iː/_

$VSHORT { ə ɑ a e i o u }
$VLONG { ɑː aː eː iː oː uː }
$V {
    ə ɑ a e i o u
    ɑː aː eː iː oː uː
}

[$stressed] {
=======
; TODO implement transformation of Ø, i.e. insertion
; /u/#_$SONORANT$C

[+$palatalized]/[-$palatalized]/_

m/um/(#|$C)_$C
n/un/(#|$C)_$C
l/ul/(#|$C)_$C
r/ur/(#|$C)_$C

$LARYNGEAL//#_$C

; e-coloring and dropping of laryngeals in onset
χʷe/o/_
χe/a/_
$LARYNGEAL//_$V

; e-coloring, compensatory lengthening and dropping of laryngeals in coda
e/o/_(w|j)χʷ
e/a/_(w|j)χ
eχʷ/oː/_
eχ/ɑː/_
$LARYNGEAL/ː/$V_

; Cowgill's law
χʷ/g/($GLIDE|$SONORANT)_w

; Vocalization of remaining laryngeals
$LARYNGEAL/ə/_

; Early PGmc

j//_(e|a|o)#
w//_(e|a|o)#
e//_#
a//_#
o//_#

; Grimm's law: voiceless stops become fricatives
; TODO: fix optional node moving to end inside branch of disjunct node
[$STOP-$voiced]/[+$fricative]/_($V|ˈ$V|$C)
[+$fricative-$voiced-$SIBILANT]/[-$fricative]/[$C-$voiced]_

; Undo Grimm's law after s-
[+$fricative-$voiced]/[-$fricative]/s_

; Grimm's law: voiced unaspirated stops become voiceless stops
[$STOP+$voiced-$aspirated]/[-$voiced]/_(#|$V|ˈ$V|$C)

; Grimm's law: aspirated stops become unaspirated
[$STOP+$aspirated]/[-$aspirated]/_
g/ɣ/#_

; Lenition of intervocalic voiced stops
[$STOP+$voiced]/[+$fricative]/($V|$GLIDE)_($V|$GLIDE)

; Verner's law
[+$fricative]/[+$voiced]/(#|$C)[-$stressed]($C)_

; Undo Verner's law before voiceless stops
[+$fricative+$voiced]/[-$voiced]/_[$STOP-$voiced]

; Germanic spirant law
[$STOP+$LABIAL]/ɸ/_(t|s)($C|$V)
[$STOP+$DENTAL]/ts/_(t|s)($C|$V)
tst/ss/_
tss/ss/_
[$STOP+$VELAR]/x/_(t|s)($C|$V)

; Stress moves to initial syllable. Let's just stop marking it.
[+$stressed]/[-$stressed]/_
s/z/$V_# ; Analogy

gʷ/b/#_

; TODO: make this be smart and match short vowels without having to manually specify what could come after
e/i/$V($GLIDE)($C)($C)_(#|$C)
ji/i/$V($GLIDE)($C)($C)_(#|$C)
ei/iː/_
ej/iː/_

o/ɑ/_
a/ɑ/_

; Late PGmc

m/n/_#
m/n/_$DENTAL
[-$nasalized]n/[+$nasalized]/_#

ẽː/ɑ̃ː/_

; Stressed schwa becomes /a/
ə/ɑ/#($C)($C)_

; Unstressed schwa disappears between consonants
ə//$C_$C
ə/ɑ/_

;t//$V$C($C)($C)$V($C)($C)_#
t//$V($C)($C)$V($C)_#
ɣʷ/w/_

ɑː/ɔː/_
ɑ̃ː/ɔ̃ː/_

;;;;;;;;;;;;;;;;;;;;;;;;;;;;;;;;;;;;;;;;;;;;;;;;;;;;;;;;;
;;                  Sets and features                  ;;
;;;;;;;;;;;;;;;;;;;;;;;;;;;;;;;;;;;;;;;;;;;;;;;;;;;;;;;;;


$VSHORT { ə ɑ a e i o u }

$VLONG { ɑː aː eː iː oː uː }

$GLIDE { w j }

$V {
    ə
    ɑ  a  e  i  o     u
    ɑː aː eː iː oː ɔː uː
    ɑ̃  ẽ  ĩ  õ     ũ
    ɑ̃ː ẽː ĩː õː ɔ̃ː ũː
}

[$stressed] {
    a => ˈa
>>>>>>> 08d30c20
    ɑ => ˈɑ
    e => ˈe
    i => ˈi
    o => ˈo
<<<<<<< HEAD
=======
    ɔ => ˈɔ
>>>>>>> 08d30c20
    u => ˈu
    ə => ˈə
}

; TODO map sets
; $V -> &ː
;   produces aː eː iː oː uː

<<<<<<< HEAD
$VGLIDE {
    ə ɑ a e i o u
    ɑː aː eː iː oː uː
    w y
}

$C {
    s
    ʔ χ χʷ
    k kʲ kʷ p t
    g gʲ gʷ b d
    gʰ gʲʰ gʷʰ bʰ dʰ
    m n l r w y
    x xʷ ɸ θ ɣ β ð
}

$DENTAL { t d dʰ }
$LABIAL { m p b bʰ }
$VELAR { k kʷ g gʷ }
$SONORANT { m n l r w y }
$NASAL { m n }
$LARYNGEAL { ʔ χ χʷ }

$STOP {
    k kʲ kʷ p t
    g gʲ gʷ b d
    gʰ gʲʰ gʷʰ bʰ dʰ
}

[$mid] {
    e o
}

[$round] {
    o u
}

[$high] {
    i u
=======
$C {
    s
    ʔ  χ   χʷ
    k  kʲ  kʷ  p  t
    g  gʲ  gʷ  b  d
    gʰ gʲʰ gʷʰ bʰ dʰ
    m  n   l   r  w  y
    x  xʷ  ɸ   θ  ɣ  β  ð
}

$DENTAL { t d dʰ θ ð }
$LABIAL { m p b bʰ ɸ β }
$VELAR { k kʷ g gʷ x ɣ }
$SONORANT { m n l r }
$NASAL { m n }
$LARYNGEAL { ʔ χ χʷ }
$SIBILANT { s }

$STOP {
    k  kʲ  kʷ  p  t
    g  gʲ  gʷ  b  d
    gʰ gʲʰ gʷʰ bʰ dʰ
}

[$mid] { e o }
[$round] { o u }
[$high] { i u }

[$nasalized] {
    ɑ => ɑ̃
    e => ẽ
    i => ĩ
    o => õ
    u => ũ
    ɑː => ɑ̃ː
    eː => ẽː
    iː => ĩː
    oː => õː
    uː => ũː
>>>>>>> 08d30c20
}

[$voiced] {
    k => g
    gʰ
    x => ɣ
<<<<<<< HEAD
=======
    xʷ => ɣʷ
>>>>>>> 08d30c20
    kʲ => gʲ
    gʲʰ
    kʷ => gʷ
    gʷʰ
    p => b
    bʰ
<<<<<<< HEAD
    f => β
=======
    ɸ => β
>>>>>>> 08d30c20
    t => d
    s => z
    dʰ
    θ => ð
}

[$palatalized] {
    k => kʲ
    g => gʲ
    gʰ => gʲʰ
}

<<<<<<< HEAD
=======
[$labialized] {
    k => kʷ
    g => gʷ
    gʰ => gʷʰ
}

>>>>>>> 08d30c20
[$aspirated] {
    g => gʰ
    gʲ => gʲʰ
    gʷ => gʷʰ
    b => bʰ
    d => dʰ
}

[$fricative] {
    k => x
    kʷ => xʷ
    p => ɸ
    t => θ
    g => ɣ
<<<<<<< HEAD
    b => β
    d => ð
=======
    gʷ => ɣʷ
    b => β
    d => ð
    s
>>>>>>> 08d30c20
}<|MERGE_RESOLUTION|>--- conflicted
+++ resolved
@@ -1,6 +1,3 @@
-<<<<<<< HEAD
-﻿gʷ/b/#_
-=======
 ﻿; From https://en.wikipedia.org/wiki/Proto-Germanic_language#Phonological_stages_from_Proto-Indo-European_to_end_of_Proto-Germanic
 ; For the purposes of this example we take the values of h₁, h₂ and h₃ to be ʔ, χ and χʷ, respectively, on the basis that I think
 ; they're neat.
@@ -8,7 +5,6 @@
 ;;;;;;;;;;;;;;;;;;;;;;;;;;;;;;;;;;;;;;;;;;;;;;;;;;;;;;;;;
 ;;                        Rules                        ;;
 ;;;;;;;;;;;;;;;;;;;;;;;;;;;;;;;;;;;;;;;;;;;;;;;;;;;;;;;;;
->>>>>>> 08d30c20
 
 ; TODO implement NOT nodes
 ;   $SONORANT/u$SONORANT/$V_!$V
@@ -16,101 +12,6 @@
 
 ; Pre-PGmc
 
-<<<<<<< HEAD
-m/um/(#|$C)_(#|$C)
-n/un/(#|$C)_(#|$C)
-l/ul/(#|$C)_(#|$C)
-r/ur/(#|$C)_(#|$C)
-
-; n/m/_$LABIAL
-
-; TODO implement transformation of Ø, i.e. insertion
-; /u/#_$SONORANT$C
-
-kʲ/k/_
-gʲ/g/_
-gʲʰ/gʰ/_
-
-k/kʷ/_w
-g/gʷ/_w
-gʰ/gʷʰ/_w
-
-[+$palatalized]/[-$palatalized]/_
-
-$LARYNGEAL//#_[$C-$LARYNGEAL]
-ʔ//_$V
-
-χʷe/o/_
-eʔ/eː/_
-eχ/ɑː/_
-eχʷ/oː/_
-
-χ/a/(#|$C)_(#|$C)
-χʷ/o/(#|$C)_(#|$C)
-$LARYNGEAL/ə/(#|$C)_(#|$C)
-
-χʷ/g/$SONORANT_w
-
-; Early PGmc
-
-y//_[$V-$high]#
-w//_[$V-$high]#
-[$V-$high]//_#
-
-; Grimm's law
-
-[$STOP+$LABIAL]/ɸ/_t
-[$STOP+$VELAR]/x/_t
-
-[$STOP-$voiced]/[+$fricative]/(#|$VGLIDE)_
-[$STOP+$voiced]/[-$voiced]/(#|$VGLIDE)_
-[$STOP+$aspirated]/[-$aspirated]/(#|$VGLIDE)_
-
-;[$STOP-$voiced]/[+$fricative]/$VGLIDE_
-;[$STOP+$voiced]/[-$voiced]/$VGLIDE_
-;[$STOP+$aspirated]/[-$aspirated]/$VGLIDE_
-
-; Verner's law
-
-[+$fricative]/[+$voiced]/(#|$C)[-$stressed]_
-;[+$fricative]/[+$voiced]/$C[-$stressed]_
-
-;;;;[+$fricative+$voiced]/[-$voiced]/[$V-$stressed]_
-
-; Stress moves to initial syllable
-[-$stressed]/[+$stressed]/#($C)($C)_
-
-gʷ/b/#_
-
-o/a/_
-a/ɑ/_
-
-; Late PGmc
-m/n/_#
-
-ɑ/ɑ̃/_$NASAL#
-$NASAL//_#
-
-m/n/_$DENTAL
-
-ˈə/ˈɑ/$C_$C
-ə//$C_$C
-
-g/w/$VGLIDE_$VGLIDE
-
-;e/i/!ˈ_
-yi/i/_
-ii/iː/_
-
-$VSHORT { ə ɑ a e i o u }
-$VLONG { ɑː aː eː iː oː uː }
-$V {
-    ə ɑ a e i o u
-    ɑː aː eː iː oː uː
-}
-
-[$stressed] {
-=======
 ; TODO implement transformation of Ø, i.e. insertion
 ; /u/#_$SONORANT$C
 
@@ -238,15 +139,11 @@
 
 [$stressed] {
     a => ˈa
->>>>>>> 08d30c20
     ɑ => ˈɑ
     e => ˈe
     i => ˈi
     o => ˈo
-<<<<<<< HEAD
-=======
     ɔ => ˈɔ
->>>>>>> 08d30c20
     u => ˈu
     ə => ˈə
 }
@@ -255,47 +152,6 @@
 ; $V -> &ː
 ;   produces aː eː iː oː uː
 
-<<<<<<< HEAD
-$VGLIDE {
-    ə ɑ a e i o u
-    ɑː aː eː iː oː uː
-    w y
-}
-
-$C {
-    s
-    ʔ χ χʷ
-    k kʲ kʷ p t
-    g gʲ gʷ b d
-    gʰ gʲʰ gʷʰ bʰ dʰ
-    m n l r w y
-    x xʷ ɸ θ ɣ β ð
-}
-
-$DENTAL { t d dʰ }
-$LABIAL { m p b bʰ }
-$VELAR { k kʷ g gʷ }
-$SONORANT { m n l r w y }
-$NASAL { m n }
-$LARYNGEAL { ʔ χ χʷ }
-
-$STOP {
-    k kʲ kʷ p t
-    g gʲ gʷ b d
-    gʰ gʲʰ gʷʰ bʰ dʰ
-}
-
-[$mid] {
-    e o
-}
-
-[$round] {
-    o u
-}
-
-[$high] {
-    i u
-=======
 $C {
     s
     ʔ  χ   χʷ
@@ -335,28 +191,20 @@
     iː => ĩː
     oː => õː
     uː => ũː
->>>>>>> 08d30c20
 }
 
 [$voiced] {
     k => g
     gʰ
     x => ɣ
-<<<<<<< HEAD
-=======
     xʷ => ɣʷ
->>>>>>> 08d30c20
     kʲ => gʲ
     gʲʰ
     kʷ => gʷ
     gʷʰ
     p => b
     bʰ
-<<<<<<< HEAD
-    f => β
-=======
     ɸ => β
->>>>>>> 08d30c20
     t => d
     s => z
     dʰ
@@ -369,15 +217,12 @@
     gʰ => gʲʰ
 }
 
-<<<<<<< HEAD
-=======
 [$labialized] {
     k => kʷ
     g => gʷ
     gʰ => gʷʰ
 }
 
->>>>>>> 08d30c20
 [$aspirated] {
     g => gʰ
     gʲ => gʲʰ
@@ -392,13 +237,8 @@
     p => ɸ
     t => θ
     g => ɣ
-<<<<<<< HEAD
-    b => β
-    d => ð
-=======
     gʷ => ɣʷ
     b => β
     d => ð
     s
->>>>>>> 08d30c20
 }