﻿p?\t"e:r
me?\t"e:r
b_hr"e?\te:r
sw"este:r
su?n"us
d_hukt"e:r
l"eg_hjeti
"ojnos		; masc.
"ojne?\		; fem.
"ojnom		; neut.
dw"oj
tr"ejes
petw"o:r
p"empe
s"ek's
sep"md
ok't"o:w
?n"ewnd
d"ek'md
k'mt"om
?\_wd"onts	; nom.sg.
?\_wd"ontes	; nom.pl.
?\_wd"ontm	; acc.sg.
?\_wd"ontms	; acc.pl.
?\_wdnt"es	; gen.sg.
?\_wdnt"o?om	; gen.pl.
?\_wdnt"ej	; dat.sg.
?\_wdntm"os	; dat.pl.
?\_wdnt"e?	; inst.sg.
widonom		; inf.
w"ojd?\e		; 1sg.
w"ojdt?\e	; 2sg.
w"ojde		; 3sg.
widt"os
pl?n"os
pl?n"om
pl?n"e?\
k_w"ek_wlom	; nom.sg.
k_wek_wl"e?\	; collective
su?r"os
w"rmis
d_hr"og_honom
spr"egonom
lipj"onom
?\k'?\owsj"onom
b_h"end_honom
?\p?\_w"el?nonom
dng'_hw"e?\n
b_holg'_his
g'_h"l?\_wtom
b_hr"onk'tos
g_w_h"i?\b_h?\
song_w_hos
d_h"ed_he?m
p"o:ds
p"o:des
p"ek'u
<<<<<<< HEAD
Xent"ijos
X"enXts
k'rXn"om
=======
?\ent"o
k'r?\n"om
>>>>>>> 82c93afa
?n"rtros
s?\"untros
?\"ewsros
b_h"erg'tos
g_h"ostejes
d_hews"om
kn"udes
<<<<<<< HEAD
s"eXgjonom
s"eXgtom
Xok'j"eX
=======
s"e?\gjonom
s"e?\gtom
?\ok'j"e?\
>>>>>>> 82c93afa
<|MERGE_RESOLUTION|>--- conflicted
+++ resolved
@@ -55,14 +55,8 @@
 p"o:ds
 p"o:des
 p"ek'u
-<<<<<<< HEAD
-Xent"ijos
-X"enXts
-k'rXn"om
-=======
 ?\ent"o
 k'r?\n"om
->>>>>>> 82c93afa
 ?n"rtros
 s?\"untros
 ?\"ewsros
@@ -70,12 +64,6 @@
 g_h"ostejes
 d_hews"om
 kn"udes
-<<<<<<< HEAD
-s"eXgjonom
-s"eXgtom
-Xok'j"eX
-=======
 s"e?\gjonom
 s"e?\gtom
-?\ok'j"e?\
->>>>>>> 82c93afa
+?\ok'j"e?\