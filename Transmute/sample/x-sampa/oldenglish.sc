--- conflicted
+++ resolved
@@ -21,6 +21,12 @@
 ; Re-undo before velar consonant
 A -> } / _(x|w|r$C|l$C)
 
+; Undo before syllable with back vowel
+;} -> A / _$C($C)($C)[V-Front]
+
+; Re-undo before velar consonant
+A -> } / _(x|w|r$C|l$C)
+
 [+/} A A~/] // _#
 
 ;;;;;;;;;;;;;;;;;;;
@@ -48,10 +54,7 @@
 ; Palatalization of velars
 
 [Palatalized] (k -> tS, g -> dZ, gg -> dZ)
-<<<<<<< HEAD
-=======
-
->>>>>>> 82c93afa
+
 [-Palatalized] -> [+Palatalized] / _(i(:)|j)
 [-Palatalized] -> [+Palatalized] / i: _ ($C|#)
 G -> j\ / [V+Front]_
@@ -72,11 +75,7 @@
 
 (A|}|e) // $V$C($C)($C)_$C$V
 
-<<<<<<< HEAD
-[-Front] -> [+Front] / _[C-/j/]([C-/j/])([C-/j/])(i|j)
-=======
 ; High vowel loss
->>>>>>> 82c93afa
 
 (i|u) // ([$V+Long] | $Diphthong | $C)$C_#
 
@@ -107,14 +106,10 @@
 iu -> eo
 G -> g / #_
 
-<<<<<<< HEAD
-[FRICATIVE+Voiced] -> [-Voiced] / _#
-=======
 [Fricative+Voiced] -> [-Voiced] / _#
 
 xs -> ks
 h -> x / _#
->>>>>>> 82c93afa
 
 
 ;;;;;;;;;;;;;;;;;;;;;;;;;
