--- conflicted
+++ resolved
@@ -1,4 +1,3 @@
-<<<<<<< HEAD
 ﻿; bad words #12 (Tri:iz) and #66 (s"e?mo::)
 
 ; Why does adding overlong vowels to the nucleus make it infinite loop?
@@ -10,24 +9,15 @@
 )
 
 ; Based on https://en.wikipedia.org/wiki/Proto-Germanic_language#Phonological_stages_from_Proto-Indo-European_to_end_of_Proto-Germanic.
-; For the purposes of this example we take the values of h₁, h₂ and h₃ to be ?, X and X_w, respectively, on the basis that I think they're neat.
-=======
-﻿; Based on https://en.wikipedia.org/wiki/Proto-Germanic_language#Phonological_stages_from_Proto-Indo-European_to_end_of_Proto-Germanic.
 ; For the purposes of this example we take the values of h₁, h₂ and h₃ to be ?, ?\ and ?\_w, respectively, on the basis that I think they're neat.
->>>>>>> 82c93afa
 
 ;;;;;;;;;;;;;;;;;;;;;;;;;;;;;;;;;;;;;;;;;;;;;;;;;;;;;;;;;
 ;;                        Rules                        ;;
 ;;;;;;;;;;;;;;;;;;;;;;;;;;;;;;;;;;;;;;;;;;;;;;;;;;;;;;;;;
 
 ; TODO implement NOT nodes
-<<<<<<< HEAD
-;   $Sonorant/u$Sonorant/$V_!$V
-;   $Sonorant/u$Sonorant/!$V_$V
-=======
 ;   Sonorant/uSONORANT/V_!V
 ;   Sonorant/uSONORANT/!V_V
->>>>>>> 82c93afa
 
 ;;;;;;;;;;;;
 ; Pre-PGmc ;
@@ -47,13 +37,8 @@
 
 ; e-coloring and dropping of laryngeals in onset
 
-<<<<<<< HEAD
-e -> o / X_w(")_
-e -> a / X(")_
-=======
 e -> o / ?\_w(")_
 e -> a / ?\(")_
->>>>>>> 82c93afa
 $Laryngeal // _(")$V
 
 ; TODO: implement syllable detection so we can match on syllable boundaries, then we could write the preceding rule like this:
@@ -82,11 +67,7 @@
 
 ; Cowgill's law
 
-<<<<<<< HEAD
-X_w -> g / ($Sonorant)_w
-=======
 ?\_w -> g / ($Sonorant)_w
->>>>>>> 82c93afa
 
 ; Vocalization of remaining laryngeals
 
@@ -110,11 +91,7 @@
 ; Grimm's law: voiceless stops become fricatives, except after an obstruent
 
 [Stop-Voiced] -> [+Fricative] / (#|$V|$Sonorant)_
-<<<<<<< HEAD
-;[Stop-Voiced] -> [+Fricative] / !($OBSTRUENT)_
-=======
 ;[Stop-Voiced] -> [+Fricative] / !($Obstruent)_
->>>>>>> 82c93afa
 
 ; Undo Grimm's law after s-
 
@@ -323,18 +300,6 @@
 $Labial (m, p, b, b_h, p\, B)
 $Labiovelar (k_w, g_w, g_w_h, x_w, G_w)
 $Velar (k, g, g_h, g'_h, x, G, $Labiovelar)
-<<<<<<< HEAD
-$Nasal (m, n)
-$Liquid (l, r)
-$Approximant (w, j)
-[Glide] (u -> w, i -> j)
-$Sonorant ($Nasal, $Liquid, $Approximant)
-$Laryngeal (?, X, X_w, X_)
-$Sibilant (s z)
-
-$OBSTRUENT ($STOP, Fricative)
-$C ($Dental, $Labial, $Velar, $Sonorant, $Liquid, [+Glide] $Nasal, $Laryngeal, $Sibilant, $Fricative, [-Fricative] $Palatalized)
-=======
 $Sonorant (m, n, l, r, w, j)
 $Liquid (l, r)
 [Glide] (u -> w, i -> j)
@@ -344,7 +309,6 @@
 
 $Obstruent ($Stop, Fricative)
 $C ($Dental, $Labial, $Velar, $Sonorant, $Liquid, [+Glide] $Nasal, $Laryngeal, $Sibilant)
->>>>>>> 82c93afa
 
 [Voiced] (
     k -> g
