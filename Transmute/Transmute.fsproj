--- conflicted
+++ resolved
@@ -2,16 +2,12 @@
 
   <PropertyGroup>
     <OutputType>Exe</OutputType>
-<<<<<<< HEAD
-    <TargetFramework>netcoreapp2.0</TargetFramework>
-=======
     <TargetFramework>netcoreapp3.1</TargetFramework>
     <Platforms>AnyCPU</Platforms>
   </PropertyGroup>
 
   <PropertyGroup Condition="'$(Configuration)|$(Platform)'=='Debug|AnyCPU'">
     <Optimize>false</Optimize>
->>>>>>> 08d30c20
   </PropertyGroup>
 
   <ItemGroup>
@@ -20,12 +16,9 @@
   </ItemGroup>
 
   <ItemGroup>
-<<<<<<< HEAD
-=======
     <Content Include="sample\lexicon.txt">
       <CopyToOutputDirectory>Always</CopyToOutputDirectory>
     </Content>
->>>>>>> 08d30c20
     <None Include="sample\protogermanic.sc">
       <CopyToOutputDirectory>PreserveNewest</CopyToOutputDirectory>
     </None>
@@ -34,11 +27,6 @@
     </Content>
   </ItemGroup>
 
-<<<<<<< HEAD
-  <ItemGroup />
-
-=======
->>>>>>> 08d30c20
   <ItemGroup>
     <ProjectReference Include="..\TransmuteLib\TransmuteLib.fsproj" />
   </ItemGroup>
