﻿// Project:     Transmute
// Module:      Program
// Description: Console driver for TransmuteLib
// Copyright:   (c) 2023 Matt Arriola
// License:     MIT

open Arguments
open System
open System.IO
open TransmuteLib
open Utils

let RULES_EXTENSION = ".sc"
let COMPILED_RULES_EXTENSION = ".scc"

<<<<<<< HEAD
let compileRules options features sets syllableDefinition rules =
=======
let formatTime ms =
    if ms > 1000.0 then
        $"%.2f{ms / 1000.0} s"
    else
        $"%.1f{ms} ms"

let trimWhitespace (s: string) = s.Trim()

let time fn =
    let start = DateTime.Now
    let result = fn()
    let stop = DateTime.Now
    let milliseconds = (stop - start).TotalMilliseconds
    result, milliseconds

let compileRules options features sets (rules: (int * Node) list) =
>>>>>>> 82c93afa
    if options.verbosityLevel > Silent then
        fprintf stderr "Compiling"

    let showNfa = options.verbosityLevel = ShowNFA

    // TODO re-enable showing the NFA here
    //let syllableRule = syllableDefinition |> Option.map (RuleCompiler.compileSyllableRule showNfa features sets)
    let syllableRule = syllableDefinition |> Option.map (RuleCompiler.compileSyllableRule false features sets)

    let rules, rulesTime =
        time (fun () ->
            let r = new Random()
            rules
            |> List.sortBy (fun _ -> r.Next()) // Shuffle the workload to keep heavy rules (maybe) evenly distributed
#if DEBUG
            |> List.map
#else
            |> Array.ofList
            |> Array.Parallel.map
#endif
<<<<<<< HEAD
                (fun _ (i, node) ->
                    // TODO re-enable showing the NFA here
                    //let rule, elapsed = time (fun () -> RuleCompiler.compileRule showNfa features sets node)
                    let rule, elapsed = time (fun () -> RuleCompiler.compileRule false features sets node)
=======
                (fun (i, node) ->
                    let rule, elapsed = time (fun () -> RuleCompiler.compile showNfa features sets node)
>>>>>>> 82c93afa
                    if options.verbosityLevel > Silent then
                        fprintf stderr "."
                    i, (node, rule, elapsed))
            |> List.ofSeq
            |> List.sortBy fst)

    if options.verbosityLevel > Silent then
        fprintfn stderr ""

    syllableRule, rules, rulesTime

<<<<<<< HEAD
/// Returns the word with each change underlined.
let getIpaChangeLine ruleNum (changes: int list) (result: string) =
    let result = result |> List.ofSeq
    
    let deletionAtEnd, changes =
        changes
        |> List.rev
        |> List.partition ((<=) result.Length)
    let outChars =
        let chars =
            (result, changes)
            ||> List.fold (fun result location -> List.insertAt (location + 1) '\u0332' result)
        if List.isEmpty deletionAtEnd then
            chars
        else
            chars @ ['_']

    let out = String.Join("", outChars)

    [ $"%2d{ruleNum}. {out}" ]

/// Returns a string filled with spaces, with a '^' inserted at the location of each change.
let getXsampaChangeLine ruleNum (changes: int list) (result: string) = 
    if List.isEmpty changes then
        []
    else
        let maxIndex = List.max changes + 1

        let changeLine =
            Array.create maxIndex ' '
            |> Array.mapi (fun i _ -> if List.contains i changes then '^' else ' ')

        [
            $"%2d{ruleNum}. {result}"
            "    " + String.Join("", changeLine)
        ]

let transformWord options syllableRule rules word =
=======
let transformWord options rules word =
>>>>>>> 82c93afa
    let showNfa = options.verbosityLevel >= ShowNFA
    let syllableBoundaryLocations, segmentLocations =
        syllableRule
        |> Option.map (fun rule -> SyllableBoundaryDetector.get showNfa rule word)
        |> Option.defaultValue ([], Map.empty)

    let rec inner (syllableBoundaryLocations: int list, segmentLocations: Map<int, SyllableSegment>) nextWord log totalTime rules =
        match rules with
        | [] ->
            word, nextWord, log, totalTime

<<<<<<< HEAD
        | (i, _, rule, _)::xs ->
            let (result, locations), elapsed = time (fun () -> Transducer.transformWithChangeLocations showNfa syllableBoundaryLocations rule nextWord)

            let (syllableBoundaryLocations, segmentLocations), syllableBoundaryTime =
                if syllableRule <> None && result <> nextWord then
                    time (fun () ->
                        syllableRule
                        |> Option.map (fun rule -> SyllableBoundaryDetector.get showNfa rule result)
                        |> Option.defaultValue ([], Map.empty))
                else
                    (syllableBoundaryLocations, segmentLocations), 0.0
=======
        | (i, (_, rule, _))::xs ->
            let (result, locations), elapsed = time (fun () -> Transducer.transformWithChangeLocations showNfa rule nextWord)
>>>>>>> 82c93afa

            let log =
                if options.verbosityLevel >= ShowTransformations && nextWord <> result then
                    let segmentLine =
                        seq { 0..result.Length }
                        |> Seq.map (fun i ->
                            segmentLocations
                            |> Map.tryFind i
                            |> function
                                | Some Onset -> 'O'
                                | Some Nucleus -> 'N'
                                | Some Coda -> 'C'
                                | None -> ' ')
                    let syllableLine =
                        if syllableBoundaryLocations = [] then
                            []
                        else
                            let line = 
                                seq { 0..result.Length }
                                |> Seq.map (fun i -> if List.contains i syllableBoundaryLocations then 'S' else ' ')
                            [ "    " + String.Join("", segmentLine) ] @ [ "    " + String.Join("", line) ]

                    if options.format = IPA then
<<<<<<< HEAD
                        log @ syllableLine @ getIpaChangeLine i locations result
                    else
                        log @ syllableLine @ getXsampaChangeLine i locations result
=======
                        log @ Transducer.getIpaChangeLine i locations result
                    else
                        log @ Transducer.getXsampaChangeLine i locations result
>>>>>>> 82c93afa
                else
                    log

            inner (syllableBoundaryLocations, segmentLocations) result log (totalTime + elapsed + syllableBoundaryTime) xs

    inner (syllableBoundaryLocations, segmentLocations) word [] 0.0 rules

<<<<<<< HEAD
let transformLexicon options syllableRule rules lexicon =
    let inline transformSerial () = lexicon |> Array.mapi (fun i word -> transformWord options syllableRule rules word)
    let inline transformParallel () = lexicon |> Array.Parallel.mapi (fun i word -> transformWord options syllableRule rules word)
=======
let transformLexicon options rules lexicon =
    let inline transformSerial () = lexicon |> Array.map (fun word -> transformWord options rules word)
    let inline transformParallel () = lexicon |> Array.Parallel.map (fun word -> transformWord options rules word)
>>>>>>> 82c93afa

#if DEBUG
    let fTransform = transformSerial
#else
    let fTransform = if options.verbosityLevel = ShowNFA && Array.length lexicon > 1 then transformSerial else transformParallel
#endif

    time fTransform

[<EntryPoint>]
let main argv =
    Console.OutputEncoding <- Text.Encoding.UTF8

#if DEBUG
    // Force .NET to load System.Core so we can inspect enumerables in the debugger
    System.Linq.Enumerable.Count([]) |> ignore
#endif

    let options = Arguments.parse argv

    if not (Arguments.validate options) then
        Environment.Exit(0)

    // Compile rules if the compiled rules file is stale or not present, otherwise load the compiled rules file

    let precompiled, ((syllableRule, rules), compileTime) =
        let compiledFile =
            if Path.GetExtension options.rulesFile = RULES_EXTENSION
                then Path.Combine(Path.GetDirectoryName options.rulesFile, Path.GetFileNameWithoutExtension options.rulesFile) + COMPILED_RULES_EXTENSION
                else options.rulesFile + COMPILED_RULES_EXTENSION

        if options.recompile
            || options.testRules <> None
            || options.rulesFile = "-"
            || not (File.Exists compiledFile)
            || File.GetLastWriteTime options.rulesFile > File.GetLastWriteTime compiledFile then
                let parseResult =
                    if options.rulesFile = "-" then
                        let text = Console.In.ReadToEnd().Replace("\r", "\n")
                        RuleParser.parseRules options.format text
                    else
                        RuleParser.parseRulesFile options.format options.rulesFile

                let syllableDefinition, features, sets, rules =
                    parseResult
                    |> Result.mapError (fprintfn stderr "%s")
                    |> Result.toOption
                    |> Option.get

                let indexedRules = List.mapi (fun i n -> (i + 1), n) rules

                let selectedRules =
                    options.testRules
                    |> Option.map (List.map (fun i -> indexedRules[i - 1]))
                    |> Option.defaultValue indexedRules

                let syllableRule, rules, compileTime = compileRules options features sets syllableDefinition selectedRules

                if options.saveRules && options.testRules = None && options.rulesFile <> "-" then
                    RuleCompiler.saveCompiledRules compiledFile (syllableRule, rules) |> ignore

                false, ((syllableRule, rules), compileTime)
            else
                true, time (fun () -> RuleCompiler.readCompiledRules compiledFile)

    // List selected rules

    if options.listRules || options.verbosityLevel >= ShowTransformations then
        fprintfn stderr ""

        for i, (node, _, milliseconds) in rules do
            if options.verbosityLevel >= ShowTimes then
                printf $"[%8s{formatTime milliseconds}] "

            printfn $"%2d{i}. {node}"

        printfn ""

    if options.listRules then
        exit 0

    // Dump rule DFAs

<<<<<<< HEAD
    if false && options.verbosityLevel >= ShowDFA then
        for i, node, rule, _ in rules do
=======
    if options.verbosityLevel >= ShowDFA then
        for i, (node, rule, _) in rules do
>>>>>>> 82c93afa
            let transitions, transformations = rule
            printfn $"\nRule {i}: {node}"

            transitions
            |> Map.toList
            |> List.iteri (fun j ((fromState, m), toState) ->
                let t = $"({fromState}, {m})"
                printfn $"{j+1}.\t%-35s{t}-> {toState}")

            printfn "\ntransformations:"

            transformations
            |> Map.toList
            |> List.iteri (fun j ((From origin, input, To dest), result) ->
                printfn $"{j+1}. ({origin}, {input}) -> {dest} => {result}")

            printfn "\n********************************************************************************"

        printfn ""

    // Trim comments, filter to non-empty lines, and select lines if specified on command line

    let trimComment (line: string) =
        let commentIndex = line.IndexOf ";"
        if commentIndex = -1 then line else line[..commentIndex - 1]

    let lexicon =
        options.lexiconFiles
        |> List.collect (fun file ->
            if file = "-" then
                Console.In.ReadToEnd().Trim().Replace("\r", "\n").Split('\n') |> List.ofArray
            else
                (new StreamReader(file)).ReadToEnd().Trim().Split('\n') |> List.ofArray)
        |> List.map (trimComment >> trimWhitespace)
        |> List.filter (fun ln -> ln.Length > 0 && not (ln.StartsWith ";"))
        |> List.indexed
        |> List.choose (fun (i, word) ->
            match options.testWords with
            | None -> Some word
            | Some testWords when List.contains (i + 1) testWords -> Some word
            | _ -> None)

    // Transform lexicon and report

    let transformedLexicon, totalMilliseconds = transformLexicon options syllableRule rules (Array.ofList lexicon)
    let outputStream =
        match options.outputFile with
        | None -> Console.Out
        | Some path -> new StreamWriter(path)

    for original, result, log, milliseconds in transformedLexicon do
        if options.verbosityLevel <= Normal then
            fprintfn outputStream "%s" result
        else
            if options.verbosityLevel = ShowTransformations then
                fprintf outputStream "    "
            elif options.verbosityLevel >= ShowTimes then
                fprintf outputStream $"[%5.2f{milliseconds} ms] "
            
            fprintfn outputStream $"{original} -> {result}"

            if options.verbosityLevel >= ShowTransformations then
                fprintfn outputStream ""

                for line in log do
                    if options.verbosityLevel >= ShowTimes then
                        fprintf outputStream "       "
                    fprintfn outputStream "%s" line

            fprintfn outputStream ""

    if options.outputFile <> None then
        outputStream.Flush()
        outputStream.Close()

    // Time report

    if options.verbosityLevel >= ShowTimes then
        let totalTransformMilliseconds =
            transformedLexicon
            |> Array.sumBy (fun (_, _, _, milliseconds) -> int milliseconds)
            |> float

        let totalCompileMilliseconds =
            rules
            |> List.sumBy (fun (_, (_, _, milliseconds)) -> milliseconds)

        let numRules = float rules.Length
        let numWords = float lexicon.Length

<<<<<<< HEAD
        if precompiled then
            printfn $"Loaded {rules.Length} rules in {formatTime compileTime}"
        else
            printfn $"Compiled {rules.Length} rules in {formatTime compileTime} (average {formatTime (compileTime / numRules)})"
        printfn $"Total compile time {formatTime totalCompileMilliseconds} (average {formatTime (totalCompileMilliseconds / numRules)})"
        printfn $"Transformed {lexicon.Length} words in {formatTime totalMilliseconds} (average {formatTime (totalMilliseconds / numWords)})"
        printfn $"Total transform time {formatTime totalTransformMilliseconds} (average {formatTime (totalTransformMilliseconds / numWords)})"
=======
        printfn $"\nCompiled {rules.Length} rules in {formatTime compileTime} (average {formatTime (compileTime / numRules)}/rule)"
        printfn $"Total compile time {formatTime totalCompileMilliseconds} (average {formatTime (totalCompileMilliseconds / numRules)}/rule)"
        printfn $"Transformed {lexicon.Length} words in {formatTime totalMilliseconds} (average {formatTime (totalMilliseconds / numWords)}/word)"
        printfn $"Total transform time {formatTime totalTransformMilliseconds} (average {formatTime (totalTransformMilliseconds / numWords)}/word)"
>>>>>>> 82c93afa
        printfn ""

    0 // return an integer exit code<|MERGE_RESOLUTION|>--- conflicted
+++ resolved
@@ -13,26 +13,7 @@
 let RULES_EXTENSION = ".sc"
 let COMPILED_RULES_EXTENSION = ".scc"
 
-<<<<<<< HEAD
 let compileRules options features sets syllableDefinition rules =
-=======
-let formatTime ms =
-    if ms > 1000.0 then
-        $"%.2f{ms / 1000.0} s"
-    else
-        $"%.1f{ms} ms"
-
-let trimWhitespace (s: string) = s.Trim()
-
-let time fn =
-    let start = DateTime.Now
-    let result = fn()
-    let stop = DateTime.Now
-    let milliseconds = (stop - start).TotalMilliseconds
-    result, milliseconds
-
-let compileRules options features sets (rules: (int * Node) list) =
->>>>>>> 82c93afa
     if options.verbosityLevel > Silent then
         fprintf stderr "Compiling"
 
@@ -53,15 +34,10 @@
             |> Array.ofList
             |> Array.Parallel.map
 #endif
-<<<<<<< HEAD
                 (fun _ (i, node) ->
                     // TODO re-enable showing the NFA here
                     //let rule, elapsed = time (fun () -> RuleCompiler.compileRule showNfa features sets node)
                     let rule, elapsed = time (fun () -> RuleCompiler.compileRule false features sets node)
-=======
-                (fun (i, node) ->
-                    let rule, elapsed = time (fun () -> RuleCompiler.compile showNfa features sets node)
->>>>>>> 82c93afa
                     if options.verbosityLevel > Silent then
                         fprintf stderr "."
                     i, (node, rule, elapsed))
@@ -73,48 +49,7 @@
 
     syllableRule, rules, rulesTime
 
-<<<<<<< HEAD
-/// Returns the word with each change underlined.
-let getIpaChangeLine ruleNum (changes: int list) (result: string) =
-    let result = result |> List.ofSeq
-    
-    let deletionAtEnd, changes =
-        changes
-        |> List.rev
-        |> List.partition ((<=) result.Length)
-    let outChars =
-        let chars =
-            (result, changes)
-            ||> List.fold (fun result location -> List.insertAt (location + 1) '\u0332' result)
-        if List.isEmpty deletionAtEnd then
-            chars
-        else
-            chars @ ['_']
-
-    let out = String.Join("", outChars)
-
-    [ $"%2d{ruleNum}. {out}" ]
-
-/// Returns a string filled with spaces, with a '^' inserted at the location of each change.
-let getXsampaChangeLine ruleNum (changes: int list) (result: string) = 
-    if List.isEmpty changes then
-        []
-    else
-        let maxIndex = List.max changes + 1
-
-        let changeLine =
-            Array.create maxIndex ' '
-            |> Array.mapi (fun i _ -> if List.contains i changes then '^' else ' ')
-
-        [
-            $"%2d{ruleNum}. {result}"
-            "    " + String.Join("", changeLine)
-        ]
-
 let transformWord options syllableRule rules word =
-=======
-let transformWord options rules word =
->>>>>>> 82c93afa
     let showNfa = options.verbosityLevel >= ShowNFA
     let syllableBoundaryLocations, segmentLocations =
         syllableRule
@@ -126,8 +61,7 @@
         | [] ->
             word, nextWord, log, totalTime
 
-<<<<<<< HEAD
-        | (i, _, rule, _)::xs ->
+        | (i, (_, rule, _))::xs ->
             let (result, locations), elapsed = time (fun () -> Transducer.transformWithChangeLocations showNfa syllableBoundaryLocations rule nextWord)
 
             let (syllableBoundaryLocations, segmentLocations), syllableBoundaryTime =
@@ -138,10 +72,6 @@
                         |> Option.defaultValue ([], Map.empty))
                 else
                     (syllableBoundaryLocations, segmentLocations), 0.0
-=======
-        | (i, (_, rule, _))::xs ->
-            let (result, locations), elapsed = time (fun () -> Transducer.transformWithChangeLocations showNfa rule nextWord)
->>>>>>> 82c93afa
 
             let log =
                 if options.verbosityLevel >= ShowTransformations && nextWord <> result then
@@ -165,15 +95,9 @@
                             [ "    " + String.Join("", segmentLine) ] @ [ "    " + String.Join("", line) ]
 
                     if options.format = IPA then
-<<<<<<< HEAD
-                        log @ syllableLine @ getIpaChangeLine i locations result
+                        log @ syllableLine @ Transducer.getIpaChangeLine i locations result
                     else
-                        log @ syllableLine @ getXsampaChangeLine i locations result
-=======
-                        log @ Transducer.getIpaChangeLine i locations result
-                    else
-                        log @ Transducer.getXsampaChangeLine i locations result
->>>>>>> 82c93afa
+                        log @ syllableLine @ Transducer.getXsampaChangeLine i locations result
                 else
                     log
 
@@ -181,15 +105,9 @@
 
     inner (syllableBoundaryLocations, segmentLocations) word [] 0.0 rules
 
-<<<<<<< HEAD
 let transformLexicon options syllableRule rules lexicon =
-    let inline transformSerial () = lexicon |> Array.mapi (fun i word -> transformWord options syllableRule rules word)
-    let inline transformParallel () = lexicon |> Array.Parallel.mapi (fun i word -> transformWord options syllableRule rules word)
-=======
-let transformLexicon options rules lexicon =
-    let inline transformSerial () = lexicon |> Array.map (fun word -> transformWord options rules word)
-    let inline transformParallel () = lexicon |> Array.Parallel.map (fun word -> transformWord options rules word)
->>>>>>> 82c93afa
+    let inline transformSerial () = lexicon |> Array.map (fun word -> transformWord options syllableRule rules word)
+    let inline transformParallel () = lexicon |> Array.Parallel.map (fun word -> transformWord options syllableRule rules word)
 
 #if DEBUG
     let fTransform = transformSerial
@@ -273,13 +191,8 @@
 
     // Dump rule DFAs
 
-<<<<<<< HEAD
     if false && options.verbosityLevel >= ShowDFA then
-        for i, node, rule, _ in rules do
-=======
-    if options.verbosityLevel >= ShowDFA then
         for i, (node, rule, _) in rules do
->>>>>>> 82c93afa
             let transitions, transformations = rule
             printfn $"\nRule {i}: {node}"
 
@@ -370,7 +283,6 @@
         let numRules = float rules.Length
         let numWords = float lexicon.Length
 
-<<<<<<< HEAD
         if precompiled then
             printfn $"Loaded {rules.Length} rules in {formatTime compileTime}"
         else
@@ -378,12 +290,6 @@
         printfn $"Total compile time {formatTime totalCompileMilliseconds} (average {formatTime (totalCompileMilliseconds / numRules)})"
         printfn $"Transformed {lexicon.Length} words in {formatTime totalMilliseconds} (average {formatTime (totalMilliseconds / numWords)})"
         printfn $"Total transform time {formatTime totalTransformMilliseconds} (average {formatTime (totalTransformMilliseconds / numWords)})"
-=======
-        printfn $"\nCompiled {rules.Length} rules in {formatTime compileTime} (average {formatTime (compileTime / numRules)}/rule)"
-        printfn $"Total compile time {formatTime totalCompileMilliseconds} (average {formatTime (totalCompileMilliseconds / numRules)}/rule)"
-        printfn $"Transformed {lexicon.Length} words in {formatTime totalMilliseconds} (average {formatTime (totalMilliseconds / numWords)}/word)"
-        printfn $"Total transform time {formatTime totalTransformMilliseconds} (average {formatTime (totalTransformMilliseconds / numWords)}/word)"
->>>>>>> 82c93afa
         printfn ""
 
     0 // return an integer exit code