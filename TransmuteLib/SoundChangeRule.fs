--- conflicted
+++ resolved
@@ -1,11 +1,3 @@
-<<<<<<< HEAD
-﻿namespace TransmuteLib
-
-open System
-open System.Collections.Generic
-open Node
-open StateMachine
-=======
 ﻿// TODO: cleanup (make nested functions module-level and private)
 
 namespace TransmuteLib
@@ -13,28 +5,11 @@
 open Node
 open StateMachine
 open System
->>>>>>> 08d30c20
 
 module SoundChangeRule =
     type private Special =
         static member START = '␂'
         static member END = '␃'
-<<<<<<< HEAD
-        static member JOINER = '\u200d'
-
-    type State =
-        | State of name:string * isTarget:bool * isFinal:bool
-        | MergedState of State list
-        with
-            static member make name = State (name, isTarget=false, isFinal=false)
-        
-            static member makeFinal = function
-                | State (name, isTarget, _) ->
-                    State (name, isTarget, isFinal=true)
-                | MergedState _ as state ->
-                    failwithf "%s is a merged state; it cannot be made final" (string state)
-
-=======
         static member JOINER = '\ufeff' //'\u200d'
 
     type StateType = Final | NonFinal
@@ -84,7 +59,6 @@
                     MergedState states
 
             /// Merges a list of states into one merged state.
->>>>>>> 08d30c20
             static member merge states =
                 let statesToMerge =
                     states
@@ -98,32 +72,6 @@
                 | [state] -> state
                 | _ -> MergedState statesToMerge
 
-<<<<<<< HEAD
-            static member isFinal = function
-                | State (_, _, isFinal) -> isFinal
-                | MergedState states ->
-                    List.exists State.isFinal states
-
-            static member isTarget = function
-                | State (_, isTarget, _) -> isTarget
-                | MergedState states ->
-                    List.exists State.isTarget states
-
-            static member name = function
-                | State (name, _, _) -> name
-                | MergedState states ->
-                    states
-                    |> Seq.map State.name
-                    |> String.concat (string Special.JOINER)
-
-            static member ord = function
-                | State (name, _, _) ->
-                    match name.[1..] with
-                    | "" -> -1
-                    | x -> int x
-                | MergedState _ ->
-                    failwith "Merged states have no ordinal"
-=======
             /// Returns a boolean indicating whether the state is final.
             static member isFinal = function
                 | State (_, _, Final) -> true
@@ -137,7 +85,6 @@
                 | State (_, TargetSegment, _) -> false
                 | MergedState states ->
                     List.exists State.isEnvironment states
->>>>>>> 08d30c20
 
             override this.ToString() =
                 if State.isFinal this
@@ -145,14 +92,6 @@
                     else State.name this |> sprintf "%s"
 
     type Transformation = Transition<State> * string
-<<<<<<< HEAD
-    type TransformationTable = IDictionary<Transition<State>, string>
-
-    type private RuleGeneratorState =
-        | HasNext of State seq * Node list * Transition<State> list * Transformation list * State
-        | Done
-
-=======
 
     let inline private getOrigin ((From tOrigin, _, _), _) = tOrigin
 
@@ -203,57 +142,23 @@
         /// A transition with a destination state that either has deterministic transitions or just doesn't have any nondeterministic ones.
         | Deterministic of (Transition<'TState> * TransitionResult)
 
->>>>>>> 08d30c20
     let private START = State.make "S"
     let private ERROR = State.make "Error"
 
     /// Returns true if both states are equal, or if one state is a merged state that contains the other.
     let inline private (<%>) x y =
         match x, y with
-<<<<<<< HEAD
-        | (State _ as a), (State _ as b)
-        | (MergedState _ as a), (MergedState _ as b) when a = b -> true
-=======
         | _ when x = y -> true
->>>>>>> 08d30c20
         | (State _ as s), MergedState children
         | MergedState children, (State _ as s) when List.contains s children -> true
         | _ -> false
 
-<<<<<<< HEAD
-=======
     /// Matches the state or a merged state containing it
->>>>>>> 08d30c20
     let private (|IsOrContains|_|) x y =
         if x <%> y
             then Some x
             else None
 
-<<<<<<< HEAD
-    let private getOrigin ((from, _), _) = from
-    let private getInput ((_, on), _) = on
-    let private getDest (_, ``to``) = ``to``
-
-    let private transitionsFrom state transitions =
-        transitions
-        |> List.choose (fun ((from, on), ``to``) ->
-            match state with
-            | IsOrContains from _ ->
-                Some ((state, on), ``to``)
-            | _ -> None)
-
-    let private hasTransition fCompare transitions state =
-        transitions
-        |> List.exists (fun ((origin, input), _) -> state = origin && fCompare input)
-
-    let private hasEpsilonTransition = hasTransition ((=) Epsilon)
-    let private hasNonEpsilonTransition = hasTransition ((<>) Epsilon)
-
-    let private convertToDfa (table: Transition<State> list) =
-        /// Computes the list of transitions that can be taken from a state, skipping over epsilon transitions.
-        let computeFollowSet transitions state =
-            let rec inner states result =
-=======
     let private (|IsTarget|_|) state =
         match state with
         | State (_, TargetSegment, _)
@@ -306,7 +211,6 @@
         /// <returns>A set of input symbol and state tuples.</returns>
         let computeFollowSet transitions state =
             let rec inner transitions states result =
->>>>>>> 08d30c20
                 match states with
                 | [] ->
                     List.rev result
@@ -315,78 +219,24 @@
                     let followStates =
                         transitions
                         |> List.filter (function
-<<<<<<< HEAD
-                            | (from, Epsilon), _ when from = x -> true
-                            | _ -> false)
-                        |> List.map (fun (_, ``to``) -> ``to``)
-=======
                             | (From origin, OnEpsilon, _), _ when origin = x -> true
                             | _ -> false)
                         |> List.map getDest
->>>>>>> 08d30c20
                         |> set
                     // Non-ε transitions we can take from those states
                     let followTransitions =
                         transitions
-<<<<<<< HEAD
-                        |> List.filter (fun ((from, input), _) -> input <> Epsilon && (from <%> x || followStates.Contains(from)))
-                        |> List.map (fun ((_, input), ``to``) -> input, ``to``)
-=======
                         |> List.filter
                             (fun ((From origin, input, _), _) ->
                                 input <> OnEpsilon
                                 && (origin <%> x
                                     || Set.contains origin followStates))
                         |> List.map (fun ((_, input, To dest), result) -> input, dest, result)
->>>>>>> 08d30c20
                     let nextStates =
                         followStates
                         |> Seq.filter (fun s ->
                             transitions
                             |> List.exists (function
-<<<<<<< HEAD
-                                | (from, Epsilon), _ when from = s -> true
-                                | _ -> false))
-                        |> List.ofSeq
-                    inner (nextStates @ xs) (followTransitions @ result)
-            inner [state] []
-
-        /// Recursively follows the destination of each transition to a state that has non-epsilon
-        /// transitions, eliminating any that have only epsilon transitions.
-        let followDestination transitions =
-            let rec inner acc transitions =
-                match transitions with
-                | [] -> acc |> List.ofSeq
-                | _ ->
-                    // Cross each transition with each state that can be reached from its destination by a non-epsilon transition.
-                    // Keep the original transition as well if its destination also has one or more non-epsilon transitions.
-                    let followTransitions =
-                        transitions
-                        |> List.collect (fun ((origin, input), dest as t) ->
-                            // Return all epsilon transitions from states that include the destination, plus the
-                            // original transition if the destination has non-epsilon transitions or is final.
-                            let originalTransition =
-                                if State.isFinal dest || hasNonEpsilonTransition table dest
-                                    then [t]
-                                    else []
-                            let followedTransitions =
-                                table
-                                |> List.choose (function
-                                    | (from, Epsilon), follow when from <%> dest ->
-                                        Some ((origin, input), follow)
-                                    | _ -> None)
-                            originalTransition @ followedTransitions)
-                        |> List.distinct
-                    // Follow transitions to states with epsilon transitions that we haven't already been to
-                    let nextTransitions =
-                        followTransitions
-                        |> List.where (fun ((_, follow) as t) -> not <| List.contains t transitions && hasEpsilonTransition table follow)
-                    // Accumulate states 
-                    let nextAcc =
-                        followTransitions
-                        |> List.where (fun (_, follow) -> State.isFinal follow || hasNonEpsilonTransition table follow)
-                        |> Set.ofList
-=======
                                 | (From origin, OnEpsilon, _), _ when origin = s -> true
                                 | _ -> false))
                         |> List.ofSeq
@@ -449,37 +299,11 @@
                             | Deterministic t -> Some t
                             | _ -> None)
                         |> Set.ofSeq
->>>>>>> 08d30c20
                         |> Set.union acc
                     inner nextAcc nextTransitions
 
             inner (Set.empty) transitions
 
-<<<<<<< HEAD
-        let followTransitions origin transitions =
-            // For each transition, get the states that can be reached from its destination by
-            // non-epsilon transitions, and create transitions to them from the given state.
-            transitions
-            |> List.collect (getDest >> computeFollowSet table)
-            |> List.distinct
-            |> List.map (fun (input, dest) -> (origin, input), dest)
-
-        let removeNondeterminism current table = 
-            // Separate epsilon and non-epsilon transitions
-            let epsilonTransitions, nonEpsilonTransitions =
-                table
-                |> transitionsFrom current
-                |> List.partition (getInput >> (=) Epsilon)
-            // Follow epsilon transitions to the next state with non-epsilon transitions
-            let followedEpsilonTransitions = followTransitions current epsilonTransitions
-            // Combine with followed epsilon transitions, and follow the destination state if it has epsilon transitions.
-            nonEpsilonTransitions @ followedEpsilonTransitions
-            |> followDestination
-
-        /// Groups all transitions by input symbol, and merges states that can be reached
-        /// by the same input symbol.
-        let groupTransitions current transitions =
-=======
         /// <summary>
         /// For each transition, get the states that can be reached from its destination by
         /// non-epsilon transitions, and create transitions to them from the given state.
@@ -510,33 +334,10 @@
         /// Groups all transitions by input symbol, and merges states that can be reached
         /// by the same input symbol.
         let groupTransitions current (transitions: (Transition<State> * TransitionResult) list) =
->>>>>>> 08d30c20
             let single, multiple =
                 transitions
                 |> List.distinct
                 |> List.groupBy getInput
-<<<<<<< HEAD
-                |> List.partition (getDest >> List.length >> (=) 1)
-            let single = List.collect snd single
-            let merged =
-                multiple
-                |> List.where (fun (_, dests) -> List.length dests >= 2)
-                |> List.map (fun (on, dests) ->
-                    let mergedState =
-                        dests
-                        |> List.map getDest
-                        |> List.distinct
-                        |> State.merge
-                    (current, on), mergedState)
-            single @ merged
-
-        let rec inner stack dfaTransitions =
-            match stack with
-            | [] -> List.ofSeq dfaTransitions
-            | current::stack ->
-                let transitionsFromCurrent =
-                    table
-=======
                 |> List.partition (snd >> List.length >> (=) 1)
             let single = List.collect snd single
             let merged =
@@ -571,7 +372,6 @@
                 let transitionsFromCurrent =
                     table
                     |> transitionsFrom current 
->>>>>>> 08d30c20
                     |> removeNondeterminism current
                     |> groupTransitions current
                 // Follow transitions that don't go to the current state or a state already in the stack
@@ -585,22 +385,6 @@
                     transitionsFromCurrent
                     |> Set.ofList
                     |> Set.union dfaTransitions
-<<<<<<< HEAD
-                inner nextStack nextTransitions
-
-        printf "NFA:\n\n"
-        table
-        |> List.indexed
-        |> List.map (fun (i, ((fromState, m), toState)) -> sprintf "%d.\t(%s, %s)\t-> %s" i (string fromState) (string m) (string toState))
-        |> String.concat "\n"
-        |> Console.WriteLine
-
-        inner [START] Set.empty
-
-    let private buildStateMachine (features: IDictionary<string, Node>) sets target result environment =
-        /// Gives nothing from the result.
-        let inline giveNone result = None, result
-=======
                 convertToDfa' nextStack nextTransitions
 
         //printf "NFA:\n\n"
@@ -616,7 +400,6 @@
         convertToDfa' [START] Set.empty
 
     let private buildStateMachine (features: Map<string, Node>) sets target result environment =
->>>>>>> 08d30c20
         let takeState (states: State seq) =
             Seq.tail states, Seq.head states
         let featureTransformations =
@@ -629,23 +412,6 @@
         /// <param name="current">The last node added to the state machine being built.</param>
         /// <param name="transitions">Accumulates key-value pairs that will create the transition table.</param>
         /// <param name="transformations">Accumulates transformations produced by transitions.</param>
-<<<<<<< HEAD
-        /// <param name="fGive">Gives a node representing a single input symbol if inside the result section; otherwise, always gives None and the original result.</param>
-        /// <param name="isAtBeginning">True if none of <c>input</c> has been processed yet; otherwise, false.</param>
-        /// <param name="isSubtreeFinal">True if the last state in the subtree should be final.</param>
-        let rec inner states (input: Node list) (result: Node list) current transitions transformations fGive isAtBeginning isSubtreeFinal =
-            /// <summary>Gives a node representing a single input symbol from the result.</summary>
-            /// <remarks>Utterance nodes are handled by returning an UtteranceNode containing the first character
-            /// in the utterance, and replacing the head result node with an UtteranceNode containing the remainder.
-            /// The only other nodes allowed in the result section, SetIdentifierNode and CompoundSetIdentifierNode,
-            /// are taken from the result unmodified.</remarks>
-            let inline giveFrom result =
-                match result with
-                | [] -> None, result
-                // TODO: this is a code smell. maybe TaggedNode should have been its own type after all...
-                | TaggedNode (_, node)::xs
-                | node::xs ->
-=======
         /// <param name="fGiveInput">Gives a node representing a single input symbol if inside the result section; otherwise, always gives None and the original result.</param>
         /// <param name="isAtBeginning">True if none of <c>input</c> has been processed yet; otherwise, false.</param>
         /// <param name="isSubtreeFinal">True if the last state in the subtree should be final.</param>
@@ -667,17 +433,12 @@
                     None, result
                 | Placeholder, TaggedNode (_, node)::xs ->
                 //| Placeholder, node::xs
->>>>>>> 08d30c20
                     Some node, xs
             let inline giveTrue () = true
             let inline giveFalse () = false
 
             let endCata fEnd fNotEnd fNodeComplete =
-<<<<<<< HEAD
-                if not (isSubtreeFinal && fNodeComplete()) then
-=======
                 if not (subtreePosition = SubtreeFinal && fNodeComplete()) then
->>>>>>> 08d30c20
                     fNotEnd()
                 else
                     fEnd()
@@ -697,29 +458,14 @@
                         (fun _ -> State.makeFinal nextState)
                         (fun _ -> nextState)
                         (fun () -> isNodeComplete)
-<<<<<<< HEAD
-=======
                 let nextState =
                     match inputNode with
                     | Environment -> State.makeEnvironment nextState
                     | _ -> nextState
->>>>>>> 08d30c20
                 states, nextState
 
             /// Creates a transition to a new state that matches an input symbol.
             let matchCharacter c =
-<<<<<<< HEAD
-                let states, target = getNextState states true
-                let transitions = (on c current, target) :: transitions
-                states, result, transitions, transformations, target
-
-            let addTransformation transformations t maybeResult utterance =
-                match maybeResult with
-                | Some (UtteranceNode s) ->
-                    (t, s) :: transformations
-                | Some (CompoundSetIdentifierNode [TaggedNode (_, FeatureIdentifierNode (_, name))]) ->
-                    match Map.tryFind utterance featureTransformations.[name] with
-=======
                 let states, target = getNextState states (isInputAtEnd input) //true
                 let transitions = (From current, OnChar c, To target) :: transitions
                 states, result, transitions, transformations, target
@@ -735,25 +481,11 @@
                     let additions, removals = featureTransformations.[name]
                     let searchMap = if isPresent then additions else removals
                     match Map.tryFind utterance searchMap with
->>>>>>> 08d30c20
                     | Some result -> (t, result) :: transformations
                     | None -> transformations
                 | _ -> transformations
 
             /// Creates a series of states and transitions that match each character of an utterance.
-<<<<<<< HEAD
-            let transformUtterance utterance =
-                let rec innerTransformUtterance input result states transitions transformations next =
-                    match input with
-                    | [] ->
-                        let resultNode, result = fGive result
-                        let t = List.head transitions
-                        let transformations = addTransformation transformations t resultNode utterance
-                        states, result, transitions, transformations, next
-                    | c::xs ->
-                        let states, target = getNextState states (List.isEmpty xs)
-                        let transitions = (on c next, target) :: transitions
-=======
             let transformUtterance utterance isSegmentComplete =
                 // TODO: make sure that input gets added to buffer when outside placeholder node
                 let rec innerTransformUtterance input result states transitions transformations next =
@@ -765,19 +497,10 @@
                     | c::xs ->
                         let states, target = getNextState states (isSegmentComplete && List.isEmpty xs)
                         let transitions = (From next, OnChar c, To target) :: transitions
->>>>>>> 08d30c20
                         innerTransformUtterance xs result states transitions transformations target
 
                 innerTransformUtterance (List.ofSeq utterance) result states transitions transformations current
 
-<<<<<<< HEAD
-            /// Computes the intersection of a list of feature and set identifiers, and creates a
-            /// tree of states and transitions that match each member of the resulting set.
-            let transformSet setId =
-                let states, lastState = getNextState states true
-
-                let rec innerTransformSet states transitions curState tree =
-=======
             let addSetTransformation value transition transformations result =
                 let resultNode, result = giveResult result
                 let transformations =
@@ -802,35 +525,10 @@
                 let states, terminator = getNextState states isEndOfSubtree
 
                 let rec innerTransformSet states transitions transformations curState tree =
->>>>>>> 08d30c20
                     match tree with
                     | PrefixTree.Root children
                     | PrefixTree.Node (_, _, children) ->
                         // Create states for each child and transitions to them
-<<<<<<< HEAD
-                        let states, transitions, transformations =
-                            children
-                            |> List.fold
-                                (fun (states, transitions, transformations) n ->
-                                    match n with
-                                    | PrefixTree.Node (_, c, _) ->
-                                        let states, nextState = takeState states
-                                        let transitions = ((curState, Match.Char c), nextState) :: transitions
-                                        let states, _, transitions, transformations, _ = innerTransformSet states transitions nextState n
-                                        states, transitions, transformations
-                                    | PrefixTree.Leaf _ ->
-                                        let transitions = ((curState, Epsilon), lastState) :: transitions
-                                        states, transitions, transformations
-                                    | Root _ ->
-                                        failwith "A Root should never have another Root as a descendant")
-                                (states, transitions, transformations)
-                        states, result, transitions, transformations, lastState
-                    | PrefixTree.Leaf _ ->
-                        states, result, transitions, transformations, curState
-
-                PrefixTree.fromSetIntersection features sets setId
-                |> innerTransformSet states transitions current
-=======
                         let states, result, transitions, transformations =
                             List.fold
                                 (fun (states, result, transitions, transformations) n ->
@@ -862,22 +560,14 @@
                 setDesc
                 |> PrefixTree.fromSetIntersection features sets
                 |> innerTransformSet states transitions transformations current
->>>>>>> 08d30c20
 
             let transformOptional children =
                 let states, lastState = getNextState states (isInputAtEnd input)
                 let states, result, transitions, transformations, subtreeLast =
-<<<<<<< HEAD
-                    inner states children result current transitions transformations fGive true false
-                let transitions =
-                    [ (current, Epsilon), lastState
-                      (subtreeLast, Epsilon), lastState ]
-=======
                     buildStateMachine' states children result transitions transformations inputNode InputNoninitial SubtreeNonfinal subtreePosition current
                 let transitions =
                     [ From current, OnEpsilon, To lastState
                       From subtreeLast, OnEpsilon, To lastState ]
->>>>>>> 08d30c20
                     @ transitions
                 states, result, transitions, transformations, lastState
 
@@ -888,10 +578,6 @@
                 let follows =
                     List.foldBack
                         (fun branch ((states, result, transitions, transformations, _)::_ as acc) ->
-<<<<<<< HEAD
-                            let isSubtreeFinal = isSubtreeFinal && isInputAtEnd input
-                            let subtree = inner states branch result current transitions transformations fGive true isSubtreeFinal
-=======
                             //let isSubtreeFinal = subtreePosition = SubtreeFinal && isInputAtEnd input
                             let innerSubtreePosition =
                                 if subtreePosition = SubtreeFinal && isInputAtEnd input
@@ -899,7 +585,6 @@
                                     else SubtreeNonfinal
                             let subtree =
                                 buildStateMachine' states branch result transitions transformations inputNode inputPosition innerSubtreePosition subtreePosition current //subtreePosition
->>>>>>> 08d30c20
                             subtree :: acc)
                         branches
                         [ states, result, transitions, transformations, current ]
@@ -912,15 +597,9 @@
                     follows
                     |> List.rev
                     |> List.tail
-<<<<<<< HEAD
-                    |> List.map (fun (_, _, _, _, subtreeFinal) -> (subtreeFinal, Epsilon), lastState)
-                let transitions =
-                    [ (current, Any), ERROR ] @ // Go to ERROR if we can't match anything
-=======
                     |> List.map (fun (_, _, _, _, subtreeFinal) -> From subtreeFinal, OnEpsilon, To lastState)
                 let transitions =
                     [ From current, OnAny, To ERROR ] @ // Go to ERROR if we can't match anything
->>>>>>> 08d30c20
                     subtreeFinalToLastState @
                     transitions
                 states, result, transitions, transformations, lastState
@@ -929,22 +608,6 @@
                 match input with
                 | [] ->
                     Done
-<<<<<<< HEAD
-                | TaggedNode (_, node)::_
-                | node::_ ->
-                    match node with
-                    | BoundaryNode ->
-                        let boundaryChar = if isAtBeginning then Special.START else Special.END
-                        HasNext (matchCharacter boundaryChar)
-                    | UtteranceNode utterance ->
-                        HasNext (transformUtterance utterance)
-                    | CompoundSetIdentifierNode setId ->
-                        HasNext (transformSet setId)
-                    | SetIdentifierNode _ as id ->
-                        HasNext (transformSet [ id ])
-                    | PlaceholderNode ->
-                        HasNext (inner states target result current transitions transformations giveFrom true (isInputAtEnd input))
-=======
                 | TaggedNode (_, node)::xs ->
                     let isEndOfSubtree =
                         SubtreeFinal = parentPosition
@@ -969,7 +632,6 @@
                             | true -> SubtreeFinal
                             | false -> SubtreeNonfinal
                         HasNext (buildStateMachine' states target result transitions transformations Placeholder InputNoninitial subsubtreePosition subtreePosition current)
->>>>>>> 08d30c20
                     | OptionalNode children ->
                         HasNext (transformOptional children)
                     | DisjunctNode branches ->
@@ -981,19 +643,6 @@
             | Done ->
                 states, result, transitions, transformations, current
             | HasNext (states, result, transitions, transformations, theNext) ->
-<<<<<<< HEAD
-                inner states input.Tail result theNext transitions transformations fGive false isSubtreeFinal
-
-        let initialStates = Seq.initInfinite (sprintf "q%d" >> State.make)
-        let _, _, transitions, transformations, _ = inner initialStates environment result START List.empty List.empty giveNone true true
-        let transitionTable =
-            transitions
-            |> List.rev
-            //|> groupTransitions
-            |> convertToDfa
-            |> dict
-        transitionTable
-=======
                 let input, subtreePosition =
                     // We're consuming the top symbol, so the next one we consume will produce final transitions.
                     match input with
@@ -1027,29 +676,12 @@
             |> Map.ofSeq
 
         dfaTransitionTable, (Map.ofSeq dfaTransformations)
->>>>>>> 08d30c20
 
     let compile features sets rule =
         match untag rule with
         | RuleNode (target, result, environment) ->
             buildStateMachine features sets target result environment
         | _ ->
-<<<<<<< HEAD
-            raise (ArgumentException("Must be a RuleNode", "rule"))
-
-    let test rule word =
-        stateMachineConfig()
-        |> withTransitions rule
-        |> withStartState START
-        |> withErrorState ERROR
-        |> withInitialValue false
-        |> onError (fun _ _ currentValue getNextValue -> currentValue |> getNextValue |> Restart)
-        |> onTransition (fun _ input _ nextState value ->
-            printfn "%s on %c" (string nextState) input
-            nextState |> State.isFinal || value)
-        |> onFinish (fun value -> value |> string |> Result.Ok)
-        |> runStateMachine (sprintf "%c%s%c" Special.START word Special.END)
-=======
             invalidArg "rule" "Must be a RuleNode"
 
     let test (transitions, transformations) word =
@@ -1263,5 +895,4 @@
             nextOutput
             |> List.rev
             |> String.concat String.Empty)
-        |> runStateMachine (string Special.START + word + string Special.END)
->>>>>>> 08d30c20
+        |> runStateMachine (string Special.START + word + string Special.END)