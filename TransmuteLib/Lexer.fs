﻿namespace TransmuteLib

open System.IO
open TransmuteLib.StateMachine
<<<<<<< HEAD
=======
open TransmuteLib.Utils
>>>>>>> 08d30c20

module Lexer =
    type Result =
        | OK of Token list
        | SyntaxError of string * int * int
        | FileError of string

    type private State =
        | START
        | ERROR
        | Q_Whitespace
        | Q_WhitespaceFinal
        | Q_Separator
        | Q_LBrack
        | Q_RBrack
        | Q_LBrace
        | Q_RBrace
        | Q_LParen
        | Q_RParen
        | Q_Divider
        | Q_Placeholder
        | Q_Boundary
        | Q_Plus
        | Q_Minus
        | Q_Pipe
        | Q_Not
        | Q0
        | Q_Gives
        | Q_Identifier
        | Q_IdentifierFinal
        | Q_Utterance
        | Q_UtteranceFinal
        | Q_Comment
        | Q_CommentFinal

    /// <summary>
    /// Defines the transition table for the lexer.
    /// </summary>
    let private table =
        let identifierTransitions =
            onMany
                [ seq { '0'..'9' }; seq { 'A'..'Z' }; seq { 'a'..'z' } ]
                Q_Identifier

        let utteranceTransitions =
            onMany
                [ seq { 'a'..'z' }
                  seq { '\u0250'..'\u0341' }
                  "æðøçɸβθχ" :> char seq
                ]
                Q_Utterance

        let whitespaceTransitions = onMany [ " \t\r\n" :> char seq ] Q_Whitespace

        createTransitionTableFromClasses
<<<<<<< HEAD
            [ transitionFrom START whitespaceTransitions
              transitionFrom Q_Whitespace whitespaceTransitions
              transitionFrom Q_Whitespace [ epsilonTo Q_WhitespaceFinal ]

              transitionFrom START
                [ on '.' Q_Separator
                  on '[' Q_LBrack
                  on ']' Q_RBrack
                  on '{' Q_LBrace
                  on '}' Q_RBrace
                  on '(' Q_LParen
                  on ')' Q_RParen
                  on '/' Q_Divider
                  on '_' Q_Placeholder
                  on '#' Q_Boundary
                  on '+' Q_Plus
                  on '-' Q_Minus
                  on '|' Q_Pipe
                  on '!' Q_Not
              ]

              transitionFrom START [ on '=' Q0 ]
              transitionFrom Q0 [ on '>' Q_Gives ]

              transitionFrom START [ on '$' Q_Identifier ]
              transitionFrom Q_Identifier identifierTransitions
              transitionFrom Q_Identifier [ epsilonTo Q_IdentifierFinal ]

              transitionFrom START utteranceTransitions
              transitionFrom Q_Utterance utteranceTransitions
              transitionFrom Q_Utterance [ epsilonTo Q_UtteranceFinal ]
              transitionFrom START [ on ';' Q_Comment ]
              transitionFrom Q_Comment [ anyTo Q_Comment ]
              transitionFrom Q_Comment [ on '\n' Q_CommentFinal ]
=======
            [ makeTransitions (From START) whitespaceTransitions
              makeTransitions (From Q_Whitespace) whitespaceTransitions
              makeTransitions (From Q_Whitespace) [ To Q_WhitespaceFinal, OnEpsilon ]

              makeTransitions (From START)
                [ To Q_Separator, OnChar '.'
                  To Q_LBrack, OnChar '['
                  To Q_RBrack, OnChar ']'
                  To Q_LBrace, OnChar '{'
                  To Q_RBrace, OnChar '}'
                  To Q_LParen, OnChar '('
                  To Q_RParen, OnChar ')'
                  To Q_Divider, OnChar '/'
                  To Q_Placeholder, OnChar '_'
                  To Q_Boundary, OnChar '#'
                  To Q_Plus, OnChar '+'
                  To Q_Minus, OnChar '-'
                  To Q_Pipe, OnChar '|'
                  To Q_Not, OnChar '!'
              ]

              makeTransitions (From START) [ To Q0, OnChar '=' ]
              makeTransitions (From Q0) [ To Q_Gives, OnChar '>' ]

              makeTransitions (From START) [ To Q_Identifier, OnChar '$' ]
              makeTransitions (From Q_Identifier) identifierTransitions
              makeTransitions (From Q_Identifier) [ To Q_IdentifierFinal, OnEpsilon ]

              makeTransitions (From START) utteranceTransitions
              makeTransitions (From Q_Utterance) utteranceTransitions
              makeTransitions (From Q_Utterance) [ To Q_UtteranceFinal, OnEpsilon ]
              makeTransitions (From START) [ To Q_Comment, OnChar ';' ]
              makeTransitions (From Q_Comment) [ To Q_Comment, OnAny ]
              makeTransitions (From Q_Comment) [ To Q_CommentFinal, OnChar '\n' ]
>>>>>>> 08d30c20
            ]

    /// <summary>
    /// Removes the initial semicolon from the comment and trims whitespace.
    /// </summary>
    /// <param name="token">The comment token.</param>
    let trimComment token = { token with value = token.value.[1..].Trim() }

    /// <summary>
    /// Maps final states to a tuple of the token type to be produced and a function that modifies the token produced.
    /// </summary>
    let private stateTokenTypes =
<<<<<<< HEAD
        [ Q_WhitespaceFinal, Whitespace.Identity()
          Q_Separator, Separator.Identity()
          Q_LBrack, LBrack.Identity()
          Q_RBrack, RBrack.Identity()
          Q_LBrace, LBrace.Identity()
          Q_RBrace, RBrace.Identity()
          Q_LParen, LParen.Identity()
          Q_RParen, RParen.Identity()
          Q_Divider, Divider.Identity()
          Q_Placeholder, Placeholder.Identity()
          Q_Boundary, Boundary.Identity()
          Q_Plus, Plus.Identity()
          Q_Minus, Minus.Identity()
          Q_Pipe, Pipe.Identity()
          Q_Not, Not.Identity()
          Q_Gives, Gives.Identity()
          Q_IdentifierFinal, Id.Identity()
          Q_UtteranceFinal, Utterance.Identity()
          Q_CommentFinal, Comment.Then(trimComment)
        ]
        |> dict
=======
        [ Q_WhitespaceFinal, Whitespace.id
          Q_Separator, Separator.id
          Q_LBrack, LBrack.id
          Q_RBrack, RBrack.id
          Q_LBrace, LBrace.id
          Q_RBrace, RBrace.id
          Q_LParen, LParen.id
          Q_RParen, RParen.id
          Q_Divider, Divider.id
          Q_Placeholder, Placeholder.id
          Q_Boundary, Boundary.id
          Q_Plus, Plus.id
          Q_Minus, Minus.id
          Q_Pipe, Pipe.id
          Q_Not, Not.id
          Q_Gives, Gives.id
          Q_IdentifierFinal, Id.id
          Q_UtteranceFinal, Utterance.id
          Q_CommentFinal, Comment.apply trimComment
        ]
        |> Map.ofSeq
>>>>>>> 08d30c20

    type MismatchAction = Restart | Stop

    type LexerValue =
        { startPos: int * int
          pos: int * int
          mismatchAction: MismatchAction
          builder: char list
          acc: Token list }

    let lex (filename: string) =
        let isFinal state = stateTokenTypes.ContainsKey state
        let accumulate (builder: char list) =
            System.String.Concat(builder |> List.rev |> Array.ofList)

        try
            use stream = new StreamReader(filename, true)
            let content = stream.ReadToEnd()
            stateMachineConfig()
            |> withTransitions table
            |> withStartState START
            |> withErrorState ERROR
            |> withInitialValue
                { startPos = 1, 1
                  pos = 1, 1
                  mismatchAction = Restart
                  builder = []
                  acc = [] }
<<<<<<< HEAD
            |> onError (fun inputSymbol _ ({ pos = row, col } as value) _ ->
=======
            |> onError (fun _ inputSymbol _ ({ pos = row, col } as value) _ ->
>>>>>>> 08d30c20
                match value.mismatchAction with
                | MismatchAction.Restart ->
                    ErrorAction.Restart value //{ value with mismatchAction = MismatchAction.Stop }
                | MismatchAction.Stop ->
                    (sprintf "Unrecognized token '%s%c'" ((accumulate value.builder).Trim()) inputSymbol, row, col)
                    |> SyntaxError
                    |> ErrorAction.Stop)
<<<<<<< HEAD
            |> onTransition (fun isEpsilonTransition inputSymbol currentState nextState value ->
=======
            |> onTransition (fun _ _ isEpsilonTransition inputSymbol currentState nextState value ->
>>>>>>> 08d30c20
                let inline incrRow (row, _) = (row + 1, 1)
                let inline incrCol (row, col) = (row, col + 1)
                let isNextFinal = isFinal nextState
                let nextPos =
                    if isEpsilonTransition then
                        value.pos
                    else if inputSymbol = '\n' then
                        incrRow value.pos
                    else
                        incrCol value.pos
                let builder =
                    if not isEpsilonTransition
                        then inputSymbol :: value.builder
                        else value.builder
                // Add token to output if on a final state
                let nextAcc =
<<<<<<< HEAD
                    if isNextFinal then
                        let (tokenType, modifyToken) = stateTokenTypes.[nextState]
                        let nextValue =
                            let v = accumulate builder
                            if currentState = Q_Whitespace
                                then v
                                else v.Trim()
                        modifyToken { tokenType = tokenType; position = value.startPos; value = nextValue } :: value.acc
                    else
                        value.acc
=======
                    match Map.tryFind nextState stateTokenTypes with
                    | Some fn ->
                        let v = accumulate builder
                        let nextValue =
                            Cata.bool
                                (fun _ -> v)
                                (fun _ -> v.Trim())
                                (currentState = Q_Whitespace)
                        (fn value.startPos nextValue) :: value.acc
                    | None -> value.acc
>>>>>>> 08d30c20
                let nextStartPos =
                    // Reset startPos when finishing a match, and don't set it until the next non-whitespace character
                    if isNextFinal
                        || (builder = []
                            && currentState <> Q_Whitespace
                            && System.Char.IsWhiteSpace(inputSymbol))
                        then nextPos
                        else value.startPos
                { value with
<<<<<<< HEAD
                  startPos = nextStartPos
                  pos = nextPos
                  mismatchAction = if isNextFinal then MismatchAction.Restart else MismatchAction.Stop
                  builder = if isNextFinal then [] else builder
                  acc = nextAcc })
=======
                      startPos = nextStartPos
                      pos = nextPos
                      mismatchAction = if isNextFinal then MismatchAction.Restart else MismatchAction.Stop
                      builder = if isNextFinal then [] else builder
                      acc = nextAcc })
>>>>>>> 08d30c20
            |> onFinish (fun { acc = acc } ->  acc |> List.rev |> OK)
            |> runStateMachine content
        with
            | ex -> FileError ex.Message<|MERGE_RESOLUTION|>--- conflicted
+++ resolved
@@ -2,10 +2,7 @@
 
 open System.IO
 open TransmuteLib.StateMachine
-<<<<<<< HEAD
-=======
 open TransmuteLib.Utils
->>>>>>> 08d30c20
 
 module Lexer =
     type Result =
@@ -61,42 +58,6 @@
         let whitespaceTransitions = onMany [ " \t\r\n" :> char seq ] Q_Whitespace
 
         createTransitionTableFromClasses
-<<<<<<< HEAD
-            [ transitionFrom START whitespaceTransitions
-              transitionFrom Q_Whitespace whitespaceTransitions
-              transitionFrom Q_Whitespace [ epsilonTo Q_WhitespaceFinal ]
-
-              transitionFrom START
-                [ on '.' Q_Separator
-                  on '[' Q_LBrack
-                  on ']' Q_RBrack
-                  on '{' Q_LBrace
-                  on '}' Q_RBrace
-                  on '(' Q_LParen
-                  on ')' Q_RParen
-                  on '/' Q_Divider
-                  on '_' Q_Placeholder
-                  on '#' Q_Boundary
-                  on '+' Q_Plus
-                  on '-' Q_Minus
-                  on '|' Q_Pipe
-                  on '!' Q_Not
-              ]
-
-              transitionFrom START [ on '=' Q0 ]
-              transitionFrom Q0 [ on '>' Q_Gives ]
-
-              transitionFrom START [ on '$' Q_Identifier ]
-              transitionFrom Q_Identifier identifierTransitions
-              transitionFrom Q_Identifier [ epsilonTo Q_IdentifierFinal ]
-
-              transitionFrom START utteranceTransitions
-              transitionFrom Q_Utterance utteranceTransitions
-              transitionFrom Q_Utterance [ epsilonTo Q_UtteranceFinal ]
-              transitionFrom START [ on ';' Q_Comment ]
-              transitionFrom Q_Comment [ anyTo Q_Comment ]
-              transitionFrom Q_Comment [ on '\n' Q_CommentFinal ]
-=======
             [ makeTransitions (From START) whitespaceTransitions
               makeTransitions (From Q_Whitespace) whitespaceTransitions
               makeTransitions (From Q_Whitespace) [ To Q_WhitespaceFinal, OnEpsilon ]
@@ -131,7 +92,6 @@
               makeTransitions (From START) [ To Q_Comment, OnChar ';' ]
               makeTransitions (From Q_Comment) [ To Q_Comment, OnAny ]
               makeTransitions (From Q_Comment) [ To Q_CommentFinal, OnChar '\n' ]
->>>>>>> 08d30c20
             ]
 
     /// <summary>
@@ -144,29 +104,6 @@
     /// Maps final states to a tuple of the token type to be produced and a function that modifies the token produced.
     /// </summary>
     let private stateTokenTypes =
-<<<<<<< HEAD
-        [ Q_WhitespaceFinal, Whitespace.Identity()
-          Q_Separator, Separator.Identity()
-          Q_LBrack, LBrack.Identity()
-          Q_RBrack, RBrack.Identity()
-          Q_LBrace, LBrace.Identity()
-          Q_RBrace, RBrace.Identity()
-          Q_LParen, LParen.Identity()
-          Q_RParen, RParen.Identity()
-          Q_Divider, Divider.Identity()
-          Q_Placeholder, Placeholder.Identity()
-          Q_Boundary, Boundary.Identity()
-          Q_Plus, Plus.Identity()
-          Q_Minus, Minus.Identity()
-          Q_Pipe, Pipe.Identity()
-          Q_Not, Not.Identity()
-          Q_Gives, Gives.Identity()
-          Q_IdentifierFinal, Id.Identity()
-          Q_UtteranceFinal, Utterance.Identity()
-          Q_CommentFinal, Comment.Then(trimComment)
-        ]
-        |> dict
-=======
         [ Q_WhitespaceFinal, Whitespace.id
           Q_Separator, Separator.id
           Q_LBrack, LBrack.id
@@ -188,7 +125,6 @@
           Q_CommentFinal, Comment.apply trimComment
         ]
         |> Map.ofSeq
->>>>>>> 08d30c20
 
     type MismatchAction = Restart | Stop
 
@@ -217,11 +153,7 @@
                   mismatchAction = Restart
                   builder = []
                   acc = [] }
-<<<<<<< HEAD
-            |> onError (fun inputSymbol _ ({ pos = row, col } as value) _ ->
-=======
             |> onError (fun _ inputSymbol _ ({ pos = row, col } as value) _ ->
->>>>>>> 08d30c20
                 match value.mismatchAction with
                 | MismatchAction.Restart ->
                     ErrorAction.Restart value //{ value with mismatchAction = MismatchAction.Stop }
@@ -229,11 +161,7 @@
                     (sprintf "Unrecognized token '%s%c'" ((accumulate value.builder).Trim()) inputSymbol, row, col)
                     |> SyntaxError
                     |> ErrorAction.Stop)
-<<<<<<< HEAD
-            |> onTransition (fun isEpsilonTransition inputSymbol currentState nextState value ->
-=======
             |> onTransition (fun _ _ isEpsilonTransition inputSymbol currentState nextState value ->
->>>>>>> 08d30c20
                 let inline incrRow (row, _) = (row + 1, 1)
                 let inline incrCol (row, col) = (row, col + 1)
                 let isNextFinal = isFinal nextState
@@ -250,18 +178,6 @@
                         else value.builder
                 // Add token to output if on a final state
                 let nextAcc =
-<<<<<<< HEAD
-                    if isNextFinal then
-                        let (tokenType, modifyToken) = stateTokenTypes.[nextState]
-                        let nextValue =
-                            let v = accumulate builder
-                            if currentState = Q_Whitespace
-                                then v
-                                else v.Trim()
-                        modifyToken { tokenType = tokenType; position = value.startPos; value = nextValue } :: value.acc
-                    else
-                        value.acc
-=======
                     match Map.tryFind nextState stateTokenTypes with
                     | Some fn ->
                         let v = accumulate builder
@@ -272,7 +188,6 @@
                                 (currentState = Q_Whitespace)
                         (fn value.startPos nextValue) :: value.acc
                     | None -> value.acc
->>>>>>> 08d30c20
                 let nextStartPos =
                     // Reset startPos when finishing a match, and don't set it until the next non-whitespace character
                     if isNextFinal
@@ -282,19 +197,11 @@
                         then nextPos
                         else value.startPos
                 { value with
-<<<<<<< HEAD
-                  startPos = nextStartPos
-                  pos = nextPos
-                  mismatchAction = if isNextFinal then MismatchAction.Restart else MismatchAction.Stop
-                  builder = if isNextFinal then [] else builder
-                  acc = nextAcc })
-=======
                       startPos = nextStartPos
                       pos = nextPos
                       mismatchAction = if isNextFinal then MismatchAction.Restart else MismatchAction.Stop
                       builder = if isNextFinal then [] else builder
                       acc = nextAcc })
->>>>>>> 08d30c20
             |> onFinish (fun { acc = acc } ->  acc |> List.rev |> OK)
             |> runStateMachine content
         with
