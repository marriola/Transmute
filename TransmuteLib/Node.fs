--- conflicted
+++ resolved
@@ -1,10 +1,7 @@
 ﻿namespace TransmuteLib
 
-<<<<<<< HEAD
-=======
 open System.Collections.Generic
 
->>>>>>> 08d30c20
 type Node =
     /// Represents a comment.
     | CommentNode of string
@@ -45,11 +42,7 @@
     /// Defines a list of nodes that may be optionally matched.
     | OptionalNode of Node list
 
-<<<<<<< HEAD
-    /// Defines a set of lists of nodes, only one of which may be matched.
-=======
     /// Defines a set of lists of nodes, of which only one may be matched.
->>>>>>> 08d30c20
     | DisjunctNode of Node list list
 
     /// Represents a node tagged with metadata.
@@ -92,11 +85,7 @@
             |> sprintf "(%s)"
         | DisjunctNode branches ->
             branches
-<<<<<<< HEAD
-            |> List.collect (List.map string)
-=======
             |> List.map (List.map string >> String.concat "")
->>>>>>> 08d30c20
             |> String.concat "|"
             |> sprintf "(%s)"
         | RuleNode (target, replacement, environment) ->
@@ -107,11 +96,6 @@
 
 /// Provides functions on the Node type.
 module Node =
-<<<<<<< HEAD
-    open System
-
-=======
->>>>>>> 08d30c20
     let tag node position =
         TaggedNode (position, node)
 
@@ -123,20 +107,10 @@
         | x ->
             x
 
-<<<<<<< HEAD
-    /// Retrieves the metadata and inner node of a tagged node.
-    let inline untagWithMetadata taggedNode =
-        match taggedNode with
-        | TaggedNode (position, node) ->
-            position, node
-        | x ->
-            (0, 0), x
-=======
     let (|Untag|_|) node =
         match node with
         | TaggedNode (position, inner) -> Some (inner, position)
         | _ -> Some (node, (0, 0))
->>>>>>> 08d30c20
 
     /// Gets the left string value of a TransformationNode.
     let getLeft node =
@@ -182,11 +156,7 @@
                 | FeatureDefinitionNode (name, _) as node ->
                     Some (name, node)
                 | _ -> None)
-<<<<<<< HEAD
-        |> dict
-=======
         |> Map.ofSeq
->>>>>>> 08d30c20
 
     let getMembers feature =
         match feature with
@@ -207,11 +177,7 @@
                 | SetDefinitionNode (name, members) ->
                     Some (name, SetDefinitionNode (name, members))
                 | _ -> None)
-<<<<<<< HEAD
-        |> dict
-=======
         |> Map.ofSeq
->>>>>>> 08d30c20
 
     /// <summary>
     /// Gets the members of the feature.
@@ -224,37 +190,6 @@
             | [] ->
                 List.rev out
             | x::xs ->
-<<<<<<< HEAD
-                let next = 
-                    match untag x with
-                    | UtteranceNode value ->
-                        value
-                    | TransformationNode (target, result) ->
-                        let utterance = if isPresent then result else target
-                        match untag utterance with
-                        | UtteranceNode value -> value
-                    | x ->
-                        let position, node = untagWithMetadata x
-                        Exceptions.invalidSyntax position (sprintf "Unrecognized token '%s'" (string node))
-                inner xs (next :: out)
-        inner (getMembers feature) []
-
-    let getTransformations feature =
-        feature
-        |> getMembers
-        |> List.choose (fun m ->
-            match m with
-            | TaggedNode (_, TransformationNode (target, result)) ->
-                let target = getStringValue target
-                let result = getStringValue result
-                Some [
-                    target, result
-                    result, target
-                ]
-            | _ -> None)
-        |> List.concat
-        |> Map.ofSeq
-=======
                 let nextOut = 
                     match x with
                     | Untag (UtteranceNode value, _) when isPresent ->
@@ -302,7 +237,6 @@
                 | Add _ -> None)
             |> Map.ofSeq
         additions, removals
->>>>>>> 08d30c20
 
     /// <summary>
     /// Gets the members of the set.
@@ -321,8 +255,6 @@
           List.map getSetMembers sets ]
         |> List.collect List.concat
         |> set
-<<<<<<< HEAD
-=======
 
     /// <summary>
     /// Tries to execute a function that retrieves a type of object (set, feature, etc.). If the function
@@ -380,5 +312,4 @@
                     | Untag (node, position) ->
                         invalidSyntax (sprintf "Unexpected token '%O'" node) position
                 inner xs nextSet
-        inner setIdentifier alphabet |> List.ofSeq
->>>>>>> 08d30c20
+        inner setIdentifier alphabet |> List.ofSeq