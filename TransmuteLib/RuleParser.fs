--- conflicted
+++ resolved
@@ -1,24 +1,7 @@
 ﻿namespace TransmuteLib
 
-<<<<<<< HEAD
-open TransmuteLib.Exceptions
-open TransmuteLib.Token
-
-type RuleParserResult =
-    | OK of Node list
-    | SyntaxError of string * (int * int)
-
-type NextResult =
-    | OK of Token list * Node
-    | SyntaxError of string * (int * int)
-
-type ValidateResult =
-    | OK
-    | SyntaxError of string * (int * int)
-=======
 open TransmuteLib.Token
 open TransmuteLib.Utils
->>>>>>> 08d30c20
 
 module RuleParser =
 
@@ -26,11 +9,7 @@
     /// Parses the next node in the list of tokens.
     /// </summary>
     /// <param name="tokens">The list of tokens.</param>
-<<<<<<< HEAD
-    let next tokens =
-=======
     let private next tokens =
->>>>>>> 08d30c20
         let mutable _position = (1, 1)
 
         /// <summary>
@@ -90,11 +69,7 @@
         let matchSetOrFeatureIdentifierTerm tokens =
             match tokens with
             | [] ->
-<<<<<<< HEAD
-                raise (SyntaxException ("Expected identifier, '+' or '-', got end of file", _position))
-=======
                 invalidSyntax "Expected identifier, '+' or '-', got end of file" _position
->>>>>>> 08d30c20
             | OfType Id _::_ ->
                 matchSetIdentifierTerm tokens
             | OfType Plus _::_
@@ -111,12 +86,7 @@
             let rec matchSetIdentifierInternal tokens result =
                 match tokens with
                 | [] ->
-<<<<<<< HEAD
-                    invalidSyntax _position "Expected ']', got end of file"
-                    //raise (SyntaxException ("Expected ']', got end of file", _position))
-=======
                     invalidSyntax "Expected ']', got end of file" _position
->>>>>>> 08d30c20
                 | OfType RBrack _::xs ->
                     xs, Node.tag (CompoundSetIdentifierNode (List.rev result)) headPosition
                 | _ ->
@@ -142,11 +112,8 @@
                     matchDisjunct xs startToken result
                 | OfType RParen _::xs ->
                     xs, Node.tag (DisjunctNode (List.rev result)) startToken.position
-<<<<<<< HEAD
-=======
                 | OfType Pipe _::xs ->
                     matchDisjunct xs startToken result
->>>>>>> 08d30c20
                 | _ ->
                     let tokens, ruleSegment = matchRuleSegment tokens in
                     ruleSegment :: result
@@ -221,11 +188,7 @@
             let rec matchMemberListInternal tokens result =
                 match tokens with
                 | [] ->
-<<<<<<< HEAD
-                    raise (SyntaxException ("Expected member list, got end of file", _position))
-=======
                     invalidSyntax "Expected member list, got end of file" _position
->>>>>>> 08d30c20
                 | OfType Whitespace _::xs
                 | OfType Comment _::xs ->
                     matchMemberListInternal xs result
@@ -266,11 +229,7 @@
                         environment))
                     identifier.position
             | _ ->
-<<<<<<< HEAD
-                raise (SyntaxException ("unexpected error", _position))
-=======
                 invalidSyntax "unexpected error" _position
->>>>>>> 08d30c20
 
         /// <summary>
         /// Matches either a set or a rule.
@@ -293,11 +252,7 @@
             | [] ->
                 failwith "No more input"
             | x::_ ->
-<<<<<<< HEAD
-                raise (SyntaxException ("unexpected error", x.position))
-=======
                 invalidSyntax "unexpected error" x.position
->>>>>>> 08d30c20
 
         /// <summary>
         /// Matches a rule when a set identifier has already been matched.
@@ -310,11 +265,7 @@
             | RuleNode (target, replacement, environment) ->
                 tokens, Node.tag (RuleNode (setIdentifier :: target, replacement, environment)) headPosition
             | _ ->
-<<<<<<< HEAD
-                raise (SyntaxException ("unexpected error", _position))
-=======
                 invalidSyntax "unexpected error" _position
->>>>>>> 08d30c20
 
         /// <summary>
         /// Prepends a node list to the target segment of a RuleNode.
@@ -368,51 +319,28 @@
         /// </remarks>
         /// <param name="tokens">The list of tokens.</param>
         let rec matchFeature_SetIdentifier_Rule tokens headPosition identifier =
-<<<<<<< HEAD
-            let optionalCata fSome fNone id =
-                match id with
-                | Some i -> fSome i
-                | None -> fNone()
-
-            match tokens with
-            | [] ->
-                raise (SyntaxException(sprintf "Expected feature identifier term, identifier or ']'; got end of file", _position))
-=======
             match tokens with
             | [] ->
                 invalidSyntax "Expected feature identifier term, identifier or ']'; got end of file" _position
->>>>>>> 08d30c20
             | OfType Plus _::_
             | OfType Minus _::_ ->
                 let tokens, theSet = matchRuleStartingWithSetIdentifier tokens headPosition
                 identifier
-<<<<<<< HEAD
-                |> optionalCata
-=======
                 |> Cata.optional
->>>>>>> 08d30c20
                     // '[' Id [ '+' | '-' ] -> RuleNode (id :: target, replacement, environment)
                     (fun i -> tokens, prependToRuleSetIdentifier theSet headPosition [ Node.tag (SetIdentifierNode i.value) i.position ])
                     // '[' [ '+' | '-' ] -> RuleNode (...)
                     (fun _ -> tokens, theSet)
             | OfType RBrack x::xs ->
                 identifier
-<<<<<<< HEAD
-                |> optionalCata
-=======
                 |> Cata.optional
->>>>>>> 08d30c20
                     // '[' Id ']' -> FeatureDefinitionNode Id.name nodeList
                     (fun i -> matchFeature xs headPosition i)
                     // '[' ']' -> syntax error
                     (fun _ -> unexpectedToken [Id] x)
             | OfType Id x::xs ->
                 identifier
-<<<<<<< HEAD
-                |> optionalCata
-=======
                 |> Cata.optional
->>>>>>> 08d30c20
                     // '[' Id Id -> RuleNode ((Id :: (Id :: setIdentifier)) :: target.Tail, replacement, environment)
                     (fun i ->
                         let tokens, ruleNode = matchRule tokens x.position
@@ -434,24 +362,6 @@
             try
                 match tokens with
                 | [] ->
-<<<<<<< HEAD
-                    NextResult.SyntaxError ("End of file", _position)
-                | OfType Whitespace _::xs ->
-                    nextInternal xs
-                | OfType Comment x::xs ->
-                    NextResult.OK (xs, Node.tag (CommentNode x.value) x.position)
-                | OfType Utterance x::xs ->
-                    NextResult.OK (matchRule tokens x.position)
-                | OfType Id x::xs ->
-                    NextResult.OK (matchSet_Rule xs x)
-                | OfType LBrack x::xs ->
-                    NextResult.OK (matchFeature_SetIdentifier_Rule xs x.position None)
-                | x::_ ->
-                    NextResult.SyntaxError (sprintf "Unexpected token '%s'" x.value, x.position)
-            with
-                | :? SyntaxException as ex ->
-                    NextResult.SyntaxError (ex.Message, ex.Position)
-=======
                     Result.Error (syntaxErrorMessage "End of file" _position)
                 | OfType Whitespace _::xs ->
                     nextInternal xs
@@ -468,17 +378,12 @@
             with
                 Exceptions.SyntaxError (message, row, col) ->
                     Result.Error (syntaxErrorMessage message (row, col))
->>>>>>> 08d30c20
    
         // Store result and update position before returning
         let result = (nextInternal tokens)
 
         match result with
-<<<<<<< HEAD
-        | NextResult.OK (nextTokens, node) ->
-=======
         | Ok (nextTokens, node) ->
->>>>>>> 08d30c20
             if [] <> nextTokens then
                 _position <- nextTokens.Head.position
             result
@@ -492,15 +397,6 @@
         let rec parseInternal tokens result =
             match tokens with
             | [] ->
-<<<<<<< HEAD
-                List.rev result
-            | _ ->
-                match next tokens with
-                | NextResult.OK (nextTokens, node) ->
-                    parseInternal nextTokens (node :: result)
-                | NextResult.SyntaxError (message, position) ->
-                    raise (SyntaxException (message, position))
-=======
                 Ok (List.rev result)
             | _ ->
                 match next tokens with
@@ -508,5 +404,4 @@
                     parseInternal nextTokens (node :: result)
                 | Result.Error message ->
                     Result.Error message
->>>>>>> 08d30c20
         parseInternal tokens []